# Run all unit tests and integration tests for all Python versions
# and platforms at 3am UTC every day and on PRs to the main branch
name: Scheduled

on:
  workflow_dispatch:
  pull_request:
    branches:
    - main

  # Run everyday at 3 am UTC
  schedule:
    - cron: "0 3 * * *"

env:
  FORCE_COLOR: 3

concurrency:
  # github.workflow: name of the workflow, so that we don't cancel other workflows
  # github.event.pull_request.number || github.ref: pull request number or branch name if not a pull request
  group: ${{ github.workflow }}-${{ github.event.pull_request.number || github.ref }}
  # Cancel in-progress runs when a new workflow with the same group name is triggered
  # This avoids workflow runs on both pushes and PRs
  cancel-in-progress: true

jobs:
  style:
    runs-on: ubuntu-latest
    steps:
      - uses: actions/checkout@v4
      - name: Setup python
        uses: actions/setup-python@v4
        with:
          python-version: 3.11

      - name: Check style
        run: |
          python -m pip install pre-commit
          pre-commit run ruff

  build:
    needs: style
    runs-on: ${{ matrix.os }}
    strategy:
      fail-fast: false
      matrix:
        os: [ubuntu-latest, macos-latest, windows-latest]
        python-version: ["3.8", "3.9", "3.10", "3.11"]

    steps:
      - uses: actions/checkout@v4
      - name: Set up Python ${{ matrix.python-version }}
        uses: actions/setup-python@v4
        with:
          python-version: ${{ matrix.python-version }}

      - name: Install Linux system dependencies
        if: matrix.os == 'ubuntu-latest'
        run: |
          sudo apt-get update
          sudo apt install gfortran gcc libopenblas-dev graphviz pandoc
          sudo apt install texlive-full

      - name: Install MacOS system dependencies
        if: matrix.os == 'macos-latest'
        run: |
<<<<<<< HEAD
          brew analytics off
          brew install graphviz openblas gcc gfortran libomp
=======
          brew install graphviz openblas
          brew reinstall gcc
>>>>>>> 182896eb

      - name: Install Windows system dependencies
        if: matrix.os == 'windows-latest'
        run: choco install graphviz --version=2.38.0.20190211

      - name: Install SuiteSparse and SUNDIALS on GNU/Linux and macOS
        if: matrix.os != 'windows-latest'
        run: pipx run nox -s pybamm-requires

      - name: Run unit tests for GNU/Linux with Python 3.8, 3.9, and 3.10, and for macOS and Windows with all Python versions
        if: (matrix.os == 'ubuntu-latest' && matrix.python-version != 3.11) || (matrix.os != 'ubuntu-latest')
        run: python -m nox -s unit

      - name: Run unit tests for GNU/Linux with Python 3.11 and generate coverage report
        if: matrix.os == 'ubuntu-latest' && matrix.python-version == 3.11
        run: python -m nox -s coverage

      - name: Upload coverage report
        if: matrix.os == 'ubuntu-latest' && matrix.python-version == 3.11
        uses: codecov/codecov-action@v3.1.4

      - name: Run integration tests
        run: python -m nox -s integration

      - name: Install docs dependencies and run doctests
        if: matrix.os == 'ubuntu-latest'
        run: python -m nox -s doctests

      - name: Check if the documentation can be built
        if: matrix.os == 'ubuntu-latest'
        run: python -m nox -s docs

      - name: Install dev dependencies and run example tests
        if: matrix.os == 'ubuntu-latest'
        run: python -m nox -s examples

      - name: Run example scripts tests
        if: matrix.os == 'ubuntu-latest'
        run: python -m nox -s scripts

  #M-series Mac Mini
  build-apple-mseries:
    needs: style
    runs-on: [self-hosted, macOS, ARM64]
    env:
      GITHUB_PATH: ${PYENV_ROOT/bin:$PATH}
    strategy:
      fail-fast: false
      matrix:
        python-version: ["3.8", "3.9", "3.10", "3.11"]

    steps:
      - uses: actions/checkout@v4
      - name: Install python & create virtualenv
        shell: bash
        run: |
          eval "$(pyenv init -)"
          pyenv install ${{ matrix.python-version }} -s
          pyenv virtualenv ${{ matrix.python-version }} pybamm-${{ matrix.python-version }}

      - name: Install dependencies & run unit tests for Windows and MacOS
        shell: bash
        run: |
          eval "$(pyenv init -)"
          pyenv activate pybamm-${{ matrix.python-version }}
          python -m pip install --upgrade pip wheel setuptools nox
          python -m nox -s unit

      - name: Run integration tests for Windows and MacOS
        run: |
          eval "$(pyenv init -)"
          pyenv activate pybamm-${{ matrix.python-version }}
          python -m nox -s integration

      - name: Uninstall pyenv-virtualenv & python
        if: always()
        shell: bash
        run: |
          eval "$(pyenv init -)"
          pyenv activate pybamm-${{ matrix.python-version }}
          pyenv uninstall -f $( python --version )<|MERGE_RESOLUTION|>--- conflicted
+++ resolved
@@ -61,16 +61,12 @@
           sudo apt install gfortran gcc libopenblas-dev graphviz pandoc
           sudo apt install texlive-full
 
-      - name: Install MacOS system dependencies
+      - name: Install macOS system dependencies
         if: matrix.os == 'macos-latest'
         run: |
-<<<<<<< HEAD
           brew analytics off
-          brew install graphviz openblas gcc gfortran libomp
-=======
-          brew install graphviz openblas
+          brew install graphviz openblas libomp
           brew reinstall gcc
->>>>>>> 182896eb
 
       - name: Install Windows system dependencies
         if: matrix.os == 'windows-latest'
