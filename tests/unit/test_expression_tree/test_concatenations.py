#
# Tests for the Concatenation class and subclasses
#
import pybamm
from tests import get_mesh_for_testing, get_discretisation_for_testing
import numpy as np
import unittest


class TestConcatenations(unittest.TestCase):
    def test_base_concatenation(self):
        a = pybamm.Symbol("a")
        b = pybamm.Symbol("b")
        c = pybamm.Symbol("c")
        conc = pybamm.Concatenation(a, b, c)
        self.assertEqual(conc.name, "concatenation")
        self.assertEqual(str(conc), "concatenation(a, b, c)")
        self.assertIsInstance(conc.children[0], pybamm.Symbol)
        self.assertEqual(conc.children[0].name, "a")
        self.assertEqual(conc.children[1].name, "b")
        self.assertEqual(conc.children[2].name, "c")
        d = pybamm.Vector([2])
        e = pybamm.Vector([1])
        f = pybamm.Vector([3])
        conc2 = pybamm.Concatenation(d, e, f)
        with self.assertRaises(TypeError):
            conc2.evaluate()

        # trying to concatenate non-pybamm symbols
        with self.assertRaises(TypeError):
            pybamm.Concatenation(1, 2)

    def test_concatenation_domains(self):
        a = pybamm.Symbol("a", domain=["negative electrode"])
        b = pybamm.Symbol("b", domain=["separator", "positive electrode"])
        c = pybamm.Symbol("c", domain=["test"])
        conc = pybamm.Concatenation(a, b, c)
        self.assertEqual(
            conc.domain,
            ["negative electrode", "separator", "positive electrode", "test"],
        )

        # Can't concatenate nodes with overlapping domains
        d = pybamm.Symbol("d", domain=["separator"])
        with self.assertRaises(pybamm.DomainError):
            pybamm.Concatenation(a, b, d)

    def test_concatenation_auxiliary_domains(self):
        a = pybamm.Symbol(
            "a",
            domain=["negative electrode"],
            auxiliary_domains={"secondary": "current collector"},
        )
        b = pybamm.Symbol(
            "b",
            domain=["separator", "positive electrode"],
            auxiliary_domains={"secondary": "current collector"},
        )
        conc = pybamm.Concatenation(a, b)
        self.assertEqual(conc.auxiliary_domains, {"secondary": ["current collector"]})

        # Can't concatenate nodes with overlapping domains
        c = pybamm.Symbol(
            "c", domain=["test"], auxiliary_domains={"secondary": "something else"}
        )
        with self.assertRaisesRegex(
            pybamm.DomainError, "children must have same or empty auxiliary domains"
        ):
            pybamm.Concatenation(a, b, c)

    def test_numpy_concatenation_vectors(self):
        # with entries
        y = np.linspace(0, 1, 15)[:, np.newaxis]
        a = pybamm.Vector(y[:5])
        b = pybamm.Vector(y[5:9])
        c = pybamm.Vector(y[9:])
        conc = pybamm.NumpyConcatenation(a, b, c)
        np.testing.assert_array_equal(conc.evaluate(None, y), y)
        # with y_slice
        a = pybamm.StateVector(slice(0, 10))
        b = pybamm.StateVector(slice(10, 15))
        c = pybamm.StateVector(slice(15, 23))
        conc = pybamm.NumpyConcatenation(a, b, c)
        y = np.linspace(0, 1, 23)[:, np.newaxis]
        np.testing.assert_array_equal(conc.evaluate(None, y), y)

    def test_numpy_concatenation_vector_scalar(self):
        # with entries
        y = np.linspace(0, 1, 10)[:, np.newaxis]
        a = pybamm.Vector(y)
        b = pybamm.Scalar(16)
        c = pybamm.Scalar(3)
        conc = pybamm.NumpyConcatenation(a, b, c)
        np.testing.assert_array_equal(
            conc.evaluate(y=y), np.concatenate([y, np.array([[16]]), np.array([[3]])])
        )

        # with y_slice
        a = pybamm.StateVector(slice(0, 10))
        conc = pybamm.NumpyConcatenation(a, b, c)
        np.testing.assert_array_equal(
            conc.evaluate(y=y), np.concatenate([y, np.array([[16]]), np.array([[3]])])
        )

        # with time
        b = pybamm.t
        conc = pybamm.NumpyConcatenation(a, b, c)
        np.testing.assert_array_equal(
            conc.evaluate(16, y), np.concatenate([y, np.array([[16]]), np.array([[3]])])
        )

    def test_numpy_domain_concatenation(self):
        # create mesh
        mesh = get_mesh_for_testing()

        a_dom = ["negative electrode"]
        b_dom = ["positive electrode"]
        a = 2 * pybamm.Vector(np.ones_like(mesh[a_dom[0]].nodes), domain=a_dom)
        b = pybamm.Vector(np.ones_like(mesh[b_dom[0]].nodes), domain=b_dom)

        # concatenate them the "wrong" way round to check they get reordered correctly
        conc = pybamm.DomainConcatenation([b, a], mesh)
        np.testing.assert_array_equal(
            conc.evaluate(),
            np.concatenate(
                [np.full(mesh[a_dom[0]].npts, 2), np.full(mesh[b_dom[0]].npts, 1)]
            )[:, np.newaxis],
        )
        # test size and shape
        self.assertEqual(conc.size, mesh[a_dom[0]].npts + mesh[b_dom[0]].npts)
        self.assertEqual(conc.shape, (mesh[a_dom[0]].npts + mesh[b_dom[0]].npts, 1))

        # check the reordering in case a child vector has to be split up
        a_dom = ["separator"]
        b_dom = ["negative electrode", "positive electrode"]
        a = 2 * pybamm.Vector(np.ones_like(mesh[a_dom[0]].nodes), domain=a_dom)
        b = pybamm.Vector(
            np.concatenate(
                [np.full(mesh[b_dom[0]].npts, 1), np.full(mesh[b_dom[1]].npts, 3)]
            )[:, np.newaxis],
            domain=b_dom,
        )

        conc = pybamm.DomainConcatenation([a, b], mesh)
        np.testing.assert_array_equal(
            conc.evaluate(),
            np.concatenate(
                [
                    np.full(mesh[b_dom[0]].npts, 1),
                    np.full(mesh[a_dom[0]].npts, 2),
                    np.full(mesh[b_dom[1]].npts, 3),
                ]
            )[:, np.newaxis],
        )
        # test size and shape
        self.assertEqual(
<<<<<<< HEAD
            conc.size, mesh[b_dom[0]].npts + mesh[a_dom[0]].npts + mesh[b_dom[1]].npts
        )
        self.assertEqual(
            conc.shape,
            (mesh[b_dom[0]].npts + mesh[a_dom[0]].npts + mesh[b_dom[1]].npts, 1),
=======
            conc.size,
            mesh[b_dom[0]].npts + mesh[a_dom[0]].npts + mesh[b_dom[1]].npts,
        )
        self.assertEqual(
            conc.shape,
            (
                mesh[b_dom[0]].npts + mesh[a_dom[0]].npts + mesh[b_dom[1]].npts,
                1,
            ),
>>>>>>> 1e1cf159
        )

    def test_domain_concatenation_domains(self):
        mesh = get_mesh_for_testing()
        # ensure concatenated domains are sorted correctly
        a = pybamm.Symbol("a", domain=["negative electrode"])
        b = pybamm.Symbol("b", domain=["separator", "positive electrode"])
        c = pybamm.Symbol("c", domain=["negative particle"])
        conc = pybamm.DomainConcatenation([c, a, b], mesh)
        self.assertEqual(
            conc.domain,
            [
                "negative electrode",
                "separator",
                "positive electrode",
                "negative particle",
            ],
        )

    def test_concatenation_orphans(self):
        a = pybamm.Variable("a", domain=["negative electrode"])
        b = pybamm.Variable("b", domain=["separator"])
        c = pybamm.Variable("c", domain=["positive electrode"])
        conc = pybamm.Concatenation(a, b, c)
        a_new, b_new, c_new = conc.orphans

        # We should be able to manipulate the children without TreeErrors
        self.assertIsInstance(2 * a_new, pybamm.Multiplication)
        self.assertIsInstance(3 + b_new, pybamm.Addition)
        self.assertIsInstance(4 - c_new, pybamm.Subtraction)

        # ids should stay the same
        self.assertEqual(a.id, a_new.id)
        self.assertEqual(b.id, b_new.id)
        self.assertEqual(c.id, c_new.id)
        self.assertEqual(conc.id, pybamm.Concatenation(a_new, b_new, c_new).id)

    def test_broadcast_and_concatenate(self):
        # create discretisation
        disc = get_discretisation_for_testing()
        mesh = disc.mesh

        # Piecewise constant scalars
        a = pybamm.PrimaryBroadcast(1, ["negative electrode"])
        b = pybamm.PrimaryBroadcast(2, ["separator"])
        c = pybamm.PrimaryBroadcast(3, ["positive electrode"])
        conc = pybamm.Concatenation(a, b, c)

        self.assertEqual(
            conc.domain, ["negative electrode", "separator", "positive electrode"]
        )
        self.assertEqual(conc.children[0].domain, ["negative electrode"])
        self.assertEqual(conc.children[1].domain, ["separator"])
        self.assertEqual(conc.children[2].domain, ["positive electrode"])
        processed_conc = disc.process_symbol(conc)
        np.testing.assert_array_equal(
            processed_conc.evaluate(),
            np.concatenate(
                [
                    np.ones(mesh["negative electrode"].npts),
                    2 * np.ones(mesh["separator"].npts),
                    3 * np.ones(mesh["positive electrode"].npts),
                ]
            )[:, np.newaxis],
        )

        # Piecewise constant functions of time
        a_t = pybamm.PrimaryBroadcast(pybamm.t, ["negative electrode"])
        b_t = pybamm.PrimaryBroadcast(2 * pybamm.t, ["separator"])
        c_t = pybamm.PrimaryBroadcast(3 * pybamm.t, ["positive electrode"])
        conc = pybamm.Concatenation(a_t, b_t, c_t)

        self.assertEqual(
            conc.domain, ["negative electrode", "separator", "positive electrode"]
        )
        self.assertEqual(conc.children[0].domain, ["negative electrode"])
        self.assertEqual(conc.children[1].domain, ["separator"])
        self.assertEqual(conc.children[2].domain, ["positive electrode"])

        processed_conc = disc.process_symbol(conc)
        np.testing.assert_array_equal(
            processed_conc.evaluate(t=2),
            np.concatenate(
                [
                    2 * np.ones(mesh["negative electrode"].npts),
                    4 * np.ones(mesh["separator"].npts),
                    6 * np.ones(mesh["positive electrode"].npts),
                ]
            )[:, np.newaxis],
        )

        # Piecewise constant state vectors
        a_sv = pybamm.PrimaryBroadcast(
            pybamm.StateVector(slice(0, 1)), ["negative electrode"]
        )
        b_sv = pybamm.PrimaryBroadcast(pybamm.StateVector(slice(1, 2)), ["separator"])
        c_sv = pybamm.PrimaryBroadcast(
            pybamm.StateVector(slice(2, 3)), ["positive electrode"]
        )
        conc = pybamm.Concatenation(a_sv, b_sv, c_sv)

        self.assertEqual(
            conc.domain, ["negative electrode", "separator", "positive electrode"]
        )
        self.assertEqual(conc.children[0].domain, ["negative electrode"])
        self.assertEqual(conc.children[1].domain, ["separator"])
        self.assertEqual(conc.children[2].domain, ["positive electrode"])

        processed_conc = disc.process_symbol(conc)
        y = np.array([1, 2, 3])
        np.testing.assert_array_equal(
            processed_conc.evaluate(y=y),
            np.concatenate(
                [
                    np.ones(mesh["negative electrode"].npts),
                    2 * np.ones(mesh["separator"].npts),
                    3 * np.ones(mesh["positive electrode"].npts),
                ]
            )[:, np.newaxis],
        )

        # Mixed
        conc = pybamm.Concatenation(a, b_t, c_sv)

        self.assertEqual(
            conc.domain, ["negative electrode", "separator", "positive electrode"]
        )
        self.assertEqual(conc.children[0].domain, ["negative electrode"])
        self.assertEqual(conc.children[1].domain, ["separator"])
        self.assertEqual(conc.children[2].domain, ["positive electrode"])

        processed_conc = disc.process_symbol(conc)
        np.testing.assert_array_equal(
            processed_conc.evaluate(t=2, y=y),
            np.concatenate(
                [
                    np.ones(mesh["negative electrode"].npts),
                    4 * np.ones(mesh["separator"].npts),
                    3 * np.ones(mesh["positive electrode"].npts),
                ]
            )[:, np.newaxis],
        )

    def test_domain_error(self):
        a = pybamm.Symbol("a")
        b = pybamm.Symbol("b")
        with self.assertRaisesRegex(pybamm.DomainError, "domain cannot be empty"):
            pybamm.DomainConcatenation([a, b], None)

    def test_numpy_concatenation_simplify(self):
        a = pybamm.Variable("a")
        b = pybamm.Variable("b")
        c = pybamm.Variable("c")
        # simplifying flattens the concatenations into a single concatenation
        self.assertEqual(
            pybamm.NumpyConcatenation(pybamm.NumpyConcatenation(a, b), c).simplify().id,
            pybamm.NumpyConcatenation(a, b, c).id,
        )
        self.assertEqual(
            pybamm.NumpyConcatenation(a, pybamm.NumpyConcatenation(b, c)).simplify().id,
            pybamm.NumpyConcatenation(a, b, c).id,
        )


if __name__ == "__main__":
    print("Add -v for more debug output")
    import sys

    if "-v" in sys.argv:
        debug = True
    pybamm.settings.debug_mode = True
    unittest.main()<|MERGE_RESOLUTION|>--- conflicted
+++ resolved
@@ -154,13 +154,6 @@
         )
         # test size and shape
         self.assertEqual(
-<<<<<<< HEAD
-            conc.size, mesh[b_dom[0]].npts + mesh[a_dom[0]].npts + mesh[b_dom[1]].npts
-        )
-        self.assertEqual(
-            conc.shape,
-            (mesh[b_dom[0]].npts + mesh[a_dom[0]].npts + mesh[b_dom[1]].npts, 1),
-=======
             conc.size,
             mesh[b_dom[0]].npts + mesh[a_dom[0]].npts + mesh[b_dom[1]].npts,
         )
@@ -170,7 +163,6 @@
                 mesh[b_dom[0]].npts + mesh[a_dom[0]].npts + mesh[b_dom[1]].npts,
                 1,
             ),
->>>>>>> 1e1cf159
         )
 
     def test_domain_concatenation_domains(self):
