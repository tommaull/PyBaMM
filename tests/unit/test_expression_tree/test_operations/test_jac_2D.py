--- conflicted
+++ resolved
@@ -228,10 +228,7 @@
         c.bounds = (-np.inf, np.inf)
 
         conc = pybamm.concatenation(a, b, c)
-<<<<<<< HEAD
-=======
         conc.bounds = (-np.inf, np.inf)
->>>>>>> 4205951d
         disc.set_variable_slices([conc])
         conc_disc = disc.process_symbol(conc)
         jac = conc_disc.jac(y).evaluate().toarray()
