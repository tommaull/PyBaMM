--- conflicted
+++ resolved
@@ -54,11 +54,7 @@
             "lico2_cracking_rate_Ai2020": ([T], 3.9e-20),
             "lico2_diffusivity_Dualfoil1998": ([sto, T], 5.387e-15),
             "lico2_electrolyte_exchange_current_density_Dualfoil1998": (
-<<<<<<< HEAD
-                [1e3, 1e4, T, c_p_max],
-=======
                 [1e3, 1e4, c_p_max, T],
->>>>>>> 7cff6ea3
                 0.6098,
             ),
             "lico2_entropic_change_Ai2020_function": ([sto, c_p_max], -2.1373e-4),
@@ -79,11 +75,7 @@
             "graphite_cracking_rate_Ai2020.py": ([T], 3.9e-20),
             "graphite_diffusivity_Dualfoil1998.py": ([sto, T], 3.9e-14),
             "graphite_electrolyte_exchange_current_density_Dualfoil1998.py": (
-<<<<<<< HEAD
-                [1e3, 1e4, T, c_n_max],
-=======
                 [1e3, 1e4, c_n_max, T],
->>>>>>> 7cff6ea3
                 0.4172,
             ),
             "graphite_entropy_Enertech_Ai2020_function.py": (
