#
# Tests for the Casadi Solver class
#
import pybamm
import unittest
import numpy as np
from tests import get_mesh_for_testing, get_discretisation_for_testing
from scipy.sparse import eye


class TestCasadiSolver(unittest.TestCase):
    def test_bad_mode(self):
        with self.assertRaisesRegex(ValueError, "invalid mode"):
            pybamm.CasadiSolver(mode="bad mode")

    def test_model_solver(self):
        # Create model
        model = pybamm.BaseModel()
        var = pybamm.Variable("var")
        model.rhs = {var: 0.1 * var}
        model.initial_conditions = {var: 1}
        # No need to set parameters; can use base discretisation (no spatial operators)

        # create discretisation
        disc = pybamm.Discretisation()
        model_disc = disc.process_model(model, inplace=False)
        # Solve
        solver = pybamm.CasadiSolver(mode="fast", rtol=1e-8, atol=1e-8)
        t_eval = np.linspace(0, 1, 100)
        solution = solver.solve(model_disc, t_eval)
        np.testing.assert_array_equal(solution.t, t_eval)
        np.testing.assert_array_almost_equal(
            solution.y[0], np.exp(0.1 * solution.t), decimal=5
        )

        # Safe mode (enforce events that won't be triggered)
        model.events = [pybamm.Event("an event", var + 1)]
        disc.process_model(model)
        solver = pybamm.CasadiSolver(rtol=1e-8, atol=1e-8)
        solution = solver.solve(model, t_eval)
        np.testing.assert_array_equal(solution.t, t_eval)
        np.testing.assert_array_almost_equal(
            solution.y[0], np.exp(0.1 * solution.t), decimal=5
        )

        # Safe mode, without grid (enforce events that won't be triggered)
        solver = pybamm.CasadiSolver(mode="safe without grid", rtol=1e-8, atol=1e-8)
        solution = solver.solve(model, t_eval)
        np.testing.assert_array_equal(solution.t, t_eval)
        np.testing.assert_array_almost_equal(
            solution.y[0], np.exp(0.1 * solution.t), decimal=5
        )

    def test_model_solver_python(self):
        # Create model
        pybamm.set_logging_level("ERROR")
        model = pybamm.BaseModel()
        model.convert_to_format = "python"
        var = pybamm.Variable("var")
        model.rhs = {var: 0.1 * var}
        model.initial_conditions = {var: 1}
        # No need to set parameters; can use base discretisation (no spatial operators)

        # create discretisation
        disc = pybamm.Discretisation()
        disc.process_model(model)
        # Solve
        solver = pybamm.CasadiSolver(mode="fast", rtol=1e-8, atol=1e-8)
        t_eval = np.linspace(0, 1, 100)
        solution = solver.solve(model, t_eval)
        np.testing.assert_array_equal(solution.t, t_eval)
        np.testing.assert_array_almost_equal(
            solution.y[0], np.exp(0.1 * solution.t), decimal=5
        )
        pybamm.set_logging_level("WARNING")

    def test_model_solver_failure(self):
        # Create model
        model = pybamm.BaseModel()
        var = pybamm.Variable("var")
        model.rhs = {var: -pybamm.sqrt(var)}
        model.initial_conditions = {var: 1}
        # add events so that safe mode is used (won't be triggered)
        model.events = [pybamm.Event("10", var - 10)]
        # No need to set parameters; can use base discretisation (no spatial operators)

        # create discretisation
        disc = pybamm.Discretisation()
        model_disc = disc.process_model(model, inplace=False)

        solver = pybamm.CasadiSolver(extra_options_call={"regularity_check": False})
        # Solve with failure at t=2
        t_eval = np.linspace(0, 20, 100)
        with self.assertRaises(pybamm.SolverError):
            solver.solve(model_disc, t_eval)
        # Solve with failure at t=0
        model.initial_conditions = {var: 0}
        model_disc = disc.process_model(model, inplace=False)
        t_eval = np.linspace(0, 20, 100)
        with self.assertRaises(pybamm.SolverError):
            solver.solve(model_disc, t_eval)

    def test_model_solver_events(self):
        # Create model
        model = pybamm.BaseModel()
        whole_cell = ["negative electrode", "separator", "positive electrode"]
        var1 = pybamm.Variable("var1", domain=whole_cell)
        var2 = pybamm.Variable("var2", domain=whole_cell)
        model.rhs = {var1: 0.1 * var1}
        model.algebraic = {var2: 2 * var1 - var2}
        model.initial_conditions = {var1: 1, var2: 2}
        model.events = [
            pybamm.Event("var1 = 1.5", pybamm.min(var1 - 1.5)),
            pybamm.Event("var2 = 2.5", pybamm.min(var2 - 2.5)),
        ]
        disc = get_discretisation_for_testing()
        disc.process_model(model)

        # Solve using "safe" mode
        solver = pybamm.CasadiSolver(mode="safe", rtol=1e-8, atol=1e-8)
        t_eval = np.linspace(0, 5, 100)
        solution = solver.solve(model, t_eval)
        np.testing.assert_array_less(solution.y[0], 1.5)
        np.testing.assert_array_less(solution.y[-1], 2.5 + 1e-10)
        np.testing.assert_array_almost_equal(
            solution.y[0], np.exp(0.1 * solution.t), decimal=5
        )
        np.testing.assert_array_almost_equal(
            solution.y[-1], 2 * np.exp(0.1 * solution.t), decimal=5
        )

        # Solve using "safe" mode with debug off
        pybamm.settings.debug_mode = False
        solver = pybamm.CasadiSolver(mode="safe", rtol=1e-8, atol=1e-8, dt_max=1)
        t_eval = np.linspace(0, 5, 100)
        solution = solver.solve(model, t_eval)
        np.testing.assert_array_less(solution.y[0], 1.5)
        np.testing.assert_array_less(solution.y[-1], 2.5 + 1e-10)
        # test the last entry is exactly 2.5
        np.testing.assert_array_almost_equal(solution.y[-1, -1], 2.5, decimal=2)
        np.testing.assert_array_almost_equal(
            solution.y[0], np.exp(0.1 * solution.t), decimal=5
        )
        np.testing.assert_array_almost_equal(
            solution.y[-1], 2 * np.exp(0.1 * solution.t), decimal=5
        )
        pybamm.settings.debug_mode = True

        # Try dt_max=0 to enforce using all timesteps
        solver = pybamm.CasadiSolver(dt_max=0, rtol=1e-8, atol=1e-8)
        t_eval = np.linspace(0, 5, 100)
        solution = solver.solve(model, t_eval)
        np.testing.assert_array_less(solution.y[0], 1.5)
        np.testing.assert_array_less(solution.y[-1], 2.5)
        np.testing.assert_array_almost_equal(
            solution.y[0], np.exp(0.1 * solution.t), decimal=5
        )
        np.testing.assert_array_almost_equal(
            solution.y[-1], 2 * np.exp(0.1 * solution.t), decimal=5
        )

        # Test when an event returns nan
        model = pybamm.BaseModel()
        var = pybamm.Variable("var")
        model.rhs = {var: 0.1 * var}
        model.initial_conditions = {var: 1}
        model.events = [
            pybamm.Event("event", var - 1.02),
            pybamm.Event("sqrt event", pybamm.sqrt(1.0199 - var)),
        ]
        disc = pybamm.Discretisation()
        disc.process_model(model)
        solver = pybamm.CasadiSolver(rtol=1e-8, atol=1e-8)
        solution = solver.solve(model, t_eval)
        np.testing.assert_array_less(solution.y[0], 1.02 + 1e-10)
        np.testing.assert_array_almost_equal(solution.y[0, -1], 1.02, decimal=2)

    def test_model_step(self):
        # Create model
        model = pybamm.BaseModel()
        domain = ["negative electrode", "separator", "positive electrode"]
        var = pybamm.Variable("var", domain=domain)
        model.rhs = {var: 0.1 * var}
        model.initial_conditions = {var: 1}
        # No need to set parameters; can use base discretisation (no spatial operators)

        # create discretisation
        mesh = get_mesh_for_testing()
        spatial_methods = {"macroscale": pybamm.FiniteVolume()}
        disc = pybamm.Discretisation(mesh, spatial_methods)
        disc.process_model(model)

        solver = pybamm.CasadiSolver(rtol=1e-8, atol=1e-8)

        # Step once
        dt = 1
        step_sol = solver.step(None, model, dt)
        np.testing.assert_array_equal(step_sol.t, [0, dt])
        np.testing.assert_array_almost_equal(step_sol.y[0], np.exp(0.1 * step_sol.t))

        # Step again (return 5 points)
        step_sol_2 = solver.step(step_sol, model, dt, npts=5)
        np.testing.assert_array_equal(
            step_sol_2.t, np.concatenate([np.array([0]), np.linspace(dt, 2 * dt, 5)])
        )
        np.testing.assert_array_almost_equal(
            step_sol_2.y[0], np.exp(0.1 * step_sol_2.t)
        )

        # Check steps give same solution as solve
        t_eval = step_sol.t
        solution = solver.solve(model, t_eval)
        np.testing.assert_array_almost_equal(solution.y[0], step_sol.y[0])

    def test_model_step_with_input(self):
        # Create model
        model = pybamm.BaseModel()
        var = pybamm.Variable("var")
        a = pybamm.InputParameter("a")
        model.rhs = {var: a * var}
        model.initial_conditions = {var: 1}
        model.variables = {"a": a}
        # No need to set parameters; can use base discretisation (no spatial operators)

        # create discretisation
        disc = pybamm.Discretisation()
        disc.process_model(model)

        solver = pybamm.CasadiSolver(rtol=1e-8, atol=1e-8)

        # Step with an input
        dt = 0.1
        step_sol = solver.step(None, model, dt, npts=5, inputs={"a": 0.1})
        np.testing.assert_array_equal(step_sol.t, np.linspace(0, dt, 5))
        np.testing.assert_allclose(step_sol.y[0], np.exp(0.1 * step_sol.t))

        # Step again with different inputs
        step_sol_2 = solver.step(step_sol, model, dt, npts=5, inputs={"a": -1})
        np.testing.assert_array_equal(step_sol_2.t, np.linspace(0, 2 * dt, 9))
        np.testing.assert_array_equal(
            step_sol_2["a"].entries, np.array([0.1, 0.1, 0.1, 0.1, 0.1, -1, -1, -1, -1])
        )
        np.testing.assert_allclose(
            step_sol_2.y[0],
            np.concatenate(
                [
                    np.exp(0.1 * step_sol.t[:5]),
                    np.exp(0.1 * step_sol.t[4]) * np.exp(-(step_sol.t[5:] - dt)),
                ]
            ),
        )

    def test_model_step_events(self):
        # Create model
        model = pybamm.BaseModel()
        var1 = pybamm.Variable("var1")
        var2 = pybamm.Variable("var2")
        model.rhs = {var1: 0.1 * var1}
        model.algebraic = {var2: 2 * var1 - var2}
        model.initial_conditions = {var1: 1, var2: 2}
        model.events = [
            pybamm.Event("var1 = 1.5", pybamm.min(var1 - 1.5)),
            pybamm.Event("var2 = 2.5", pybamm.min(var2 - 2.5)),
        ]
        disc = pybamm.Discretisation()
        disc.process_model(model)

        # Solve
        step_solver = pybamm.CasadiSolver(rtol=1e-8, atol=1e-8)
        dt = 0.05
        time = 0
        end_time = 5
        step_solution = None
        while time < end_time:
            step_solution = step_solver.step(step_solution, model, dt=dt, npts=10)
            time += dt
        np.testing.assert_array_less(step_solution.y[0], 1.5)
        np.testing.assert_array_less(step_solution.y[-1], 2.5001)
        np.testing.assert_array_almost_equal(
            step_solution.y[0], np.exp(0.1 * step_solution.t), decimal=5
        )
        np.testing.assert_array_almost_equal(
            step_solution.y[-1], 2 * np.exp(0.1 * step_solution.t), decimal=4
        )

    def test_model_solver_with_inputs(self):
        # Create model
        model = pybamm.BaseModel()
        domain = ["negative electrode", "separator", "positive electrode"]
        var = pybamm.Variable("var", domain=domain)
        model.rhs = {var: -pybamm.InputParameter("rate") * var}
        model.initial_conditions = {var: 1}
        model.events = [pybamm.Event("var=0.5", pybamm.min(var - 0.5))]
        # No need to set parameters; can use base discretisation (no spatial
        # operators)

        # create discretisation
        mesh = get_mesh_for_testing()
        spatial_methods = {"macroscale": pybamm.FiniteVolume()}
        disc = pybamm.Discretisation(mesh, spatial_methods)
        disc.process_model(model)
        # Solve
        solver = pybamm.CasadiSolver(rtol=1e-8, atol=1e-8)
        t_eval = np.linspace(0, 10, 100)
        solution = solver.solve(model, t_eval, inputs={"rate": 0.1})
        self.assertLess(len(solution.t), len(t_eval))
        np.testing.assert_allclose(solution.y[0], np.exp(-0.1 * solution.t), rtol=1e-04)

        # Without grid
        solver = pybamm.CasadiSolver(mode="safe without grid", rtol=1e-8, atol=1e-8)
        t_eval = np.linspace(0, 10, 100)
        solution = solver.solve(model, t_eval, inputs={"rate": 0.1})
        self.assertLess(len(solution.t), len(t_eval))
        np.testing.assert_allclose(solution.y[0], np.exp(-0.1 * solution.t), rtol=1e-04)
        solution = solver.solve(model, t_eval, inputs={"rate": 1.1})
        self.assertLess(len(solution.t), len(t_eval))
        np.testing.assert_allclose(solution.y[0], np.exp(-1.1 * solution.t), rtol=1e-04)

    def test_model_solver_dae_inputs_in_initial_conditions(self):
        # Create model
        model = pybamm.BaseModel()
        var1 = pybamm.Variable("var1")
        var2 = pybamm.Variable("var2")
        model.rhs = {var1: pybamm.InputParameter("rate") * var1}
        model.algebraic = {var2: var1 - var2}
        model.initial_conditions = {
            var1: pybamm.InputParameter("ic 1"),
            var2: pybamm.InputParameter("ic 2"),
        }

        # Solve
        solver = pybamm.CasadiSolver(rtol=1e-8, atol=1e-8)
        t_eval = np.linspace(0, 5, 100)
        solution = solver.solve(
            model, t_eval, inputs={"rate": -1, "ic 1": 0.1, "ic 2": 2}
        )
        np.testing.assert_array_almost_equal(
            solution.y[0], 0.1 * np.exp(-solution.t), decimal=5
        )
        np.testing.assert_array_almost_equal(
            solution.y[-1], 0.1 * np.exp(-solution.t), decimal=5
        )

        # Solve again with different initial conditions
        solution = solver.solve(
            model, t_eval, inputs={"rate": -0.1, "ic 1": 1, "ic 2": 3}
        )
        np.testing.assert_array_almost_equal(
            solution.y[0], 1 * np.exp(-0.1 * solution.t), decimal=5
        )
        np.testing.assert_array_almost_equal(
            solution.y[-1], 1 * np.exp(-0.1 * solution.t), decimal=5
        )

    def test_model_solver_with_external(self):
        # Create model
        model = pybamm.BaseModel()
        domain = ["negative electrode", "separator", "positive electrode"]
        var1 = pybamm.Variable("var1", domain=domain)
        var2 = pybamm.Variable("var2", domain=domain)
        model.rhs = {var1: -var2}
        model.initial_conditions = {var1: 1}
        model.external_variables = [var2]
        model.variables = {"var1": var1, "var2": var2}
        # No need to set parameters; can use base discretisation (no spatial
        # operators)

        # create discretisation
        mesh = get_mesh_for_testing()
        spatial_methods = {"macroscale": pybamm.FiniteVolume()}
        disc = pybamm.Discretisation(mesh, spatial_methods)
        disc.process_model(model)
        # Solve
        solver = pybamm.CasadiSolver(rtol=1e-8, atol=1e-8)
        t_eval = np.linspace(0, 10, 100)
        solution = solver.solve(model, t_eval, external_variables={"var2": 0.5})
        np.testing.assert_allclose(solution.y[0], 1 - 0.5 * solution.t, rtol=1e-06)

    def test_model_solver_with_non_identity_mass(self):
        model = pybamm.BaseModel()
        var1 = pybamm.Variable("var1", domain="negative electrode")
        var2 = pybamm.Variable("var2", domain="negative electrode")
        model.rhs = {var1: var1}
        model.algebraic = {var2: 2 * var1 - var2}
        model.initial_conditions = {var1: 1, var2: 2}
        disc = get_discretisation_for_testing()
        disc.process_model(model)

        # FV discretisation has identity mass. Manually set the mass matrix to
        # be a diag of 10s here for testing. Note that the algebraic part is all
        # zeros
        mass_matrix = 10 * model.mass_matrix.entries
        model.mass_matrix = pybamm.Matrix(mass_matrix)

        # Note that mass_matrix_inv is just the inverse of the ode block of the
        # mass matrix
        mass_matrix_inv = 0.1 * eye(int(mass_matrix.shape[0] / 2))
        model.mass_matrix_inv = pybamm.Matrix(mass_matrix_inv)

        # Solve
        solver = pybamm.CasadiSolver(rtol=1e-8, atol=1e-8)
        t_eval = np.linspace(0, 1, 100)
        solution = solver.solve(model, t_eval)
        np.testing.assert_array_equal(solution.t, t_eval)
        np.testing.assert_allclose(solution.y[0], np.exp(0.1 * solution.t))
        np.testing.assert_allclose(solution.y[-1], 2 * np.exp(0.1 * solution.t))

    def test_dae_solver_algebraic_model(self):
        model = pybamm.BaseModel()
        var = pybamm.Variable("var")
        model.algebraic = {var: var + 1}
        model.initial_conditions = {var: 0}

        disc = pybamm.Discretisation()
        disc.process_model(model)

        solver = pybamm.CasadiSolver()
        t_eval = np.linspace(0, 1)
        with self.assertRaisesRegex(
            pybamm.SolverError, "Cannot use CasadiSolver to solve algebraic model"
        ):
            solver.solve(model, t_eval)


class TestCasadiSolverSensitivity(unittest.TestCase):
    def test_solve_with_symbolic_input(self):
        # Simple system: a single differential equation
        var = pybamm.Variable("var")
        model = pybamm.BaseModel()
        model.rhs = {var: pybamm.InputParameter("param")}
        model.initial_conditions = {var: 2}
        model.variables = {"var": var}

        # create discretisation
        disc = pybamm.Discretisation()
        disc.process_model(model)

        # Solve
        solver = pybamm.CasadiSolver(sensitivity="casadi")
        t_eval = np.linspace(0, 1)
        solution = solver.solve(model, t_eval, inputs={"param": 7})
        np.testing.assert_array_almost_equal(solution["var"].data, 2 + 7 * t_eval)
        np.testing.assert_array_almost_equal(
            solution["var"].sensitivity["param"], t_eval[:, np.newaxis]
        )

        solution = solver.solve(model, t_eval, inputs={"param": -3})
        np.testing.assert_array_almost_equal(solution["var"].data, 2 - 3 * t_eval)
        np.testing.assert_array_almost_equal(
            solution["var"].sensitivity["param"], t_eval[:, np.newaxis]
        )

    # def test_least_squares_fit(self):
    #     # Simple system: a single algebraic equation
    #     var1 = pybamm.Variable("var1", domain="negative electrode")
    #     var2 = pybamm.Variable("var2", domain="negative electrode")
    #     model = pybamm.BaseModel()
    #     p = pybamm.InputParameter("p")
    #     q = pybamm.InputParameter("q")
    #     model.rhs = {var1: -var1}
    #     model.algebraic = {var2: (var2 - p)}
    #     model.initial_conditions = {var1: 1, var2: 3}
    #     model.variables = {"objective": (var2 - q) ** 2 + (p - 3) ** 2}

    #     # create discretisation
    #     disc = get_discretisation_for_testing()
    #     disc.process_model(model)

    #     # Solve
    #     solver = pybamm.CasadiSolver()
    #     solution = solver.solve(model, np.linspace(0, 1))
    #     sol_var = solution["objective"]

    #     def objective(x):
    #         return sol_var.value({"p": x[0], "q": x[1]}).full().flatten()

    #     # without jacobian
    #     lsq_sol = least_squares(objective, [2, 2], method="lm")
    #     np.testing.assert_array_almost_equal(lsq_sol.x, [3, 3], decimal=3)

    #     def jac(x):
    #         return sol_var.sensitivity({"p": x[0], "q": x[1]})

    #     # with jacobian
    #     lsq_sol = least_squares(objective, [2, 2], jac=jac, method="lm")
    #     np.testing.assert_array_almost_equal(lsq_sol.x, [3, 3], decimal=3)

    def test_solve_with_symbolic_input_vector_output_scalar_input(self):
        var = pybamm.Variable("var", "negative electrode")
        model = pybamm.BaseModel()
        # Set length scale to avoid warning
        model.length_scales = {"negative electrode": 1}

        param = pybamm.InputParameter("param")
        model.rhs = {var: -param * var}
        model.initial_conditions = {var: 2}
        model.variables = {"var": var}

        # create discretisation
        disc = get_discretisation_for_testing()
        disc.process_model(model)
        n = disc.mesh["negative electrode"].npts

        # Solve - scalar input
        solver = pybamm.CasadiSolver(sensitivity="casadi")
        t_eval = np.linspace(0, 1)
        solution = solver.solve(model, t_eval, inputs={"param": 7})
        np.testing.assert_array_almost_equal(
            solution["var"].data, np.tile(2 * np.exp(-7 * t_eval), (n, 1)), decimal=4,
        )

        solution = solver.solve(model, t_eval, inputs={"param": 3})
        np.testing.assert_array_almost_equal(
            solution["var"].data, np.tile(2 * np.exp(-3 * t_eval), (n, 1)), decimal=4,
        )
        np.testing.assert_array_almost_equal(
            solution["var"].sensitivity["param"],
            np.repeat(
                -2 * t_eval * np.exp(-3 * t_eval), disc.mesh["negative electrode"].npts
            )[:, np.newaxis],
            decimal=4,
        )

    def test_solve_with_symbolic_input_vector_output_vector_input(self):
        var = pybamm.Variable("var", "negative electrode")
        model = pybamm.BaseModel()
        # Set length scale to avoid warning
        model.length_scales = {"negative electrode": 1}

        param = pybamm.InputParameter("param", "negative electrode")
        model.rhs = {var: -param * var}
        model.initial_conditions = {var: 2}
        model.variables = {"var": var}

        # create discretisation
        disc = get_discretisation_for_testing()
        disc.process_model(model)
        n = disc.mesh["negative electrode"].npts

        solver = pybamm.CasadiSolver(sensitivity="casadi")
        t_eval = np.linspace(0, 1)
        solution = solver.solve(model, t_eval, inputs={"param": 3 * np.ones(n)})
        np.testing.assert_array_almost_equal(
            solution["var"].data, np.tile(2 * np.exp(-3 * t_eval), (n, 1)), decimal=4,
        )
        np.testing.assert_array_almost_equal(
            solution["var"].sensitivity["param"],
            np.kron(-2 * t_eval * np.exp(-3 * t_eval), np.eye(n)).T,
            decimal=4,
        )

        p = np.linspace(0, 1, n)[:, np.newaxis]
        solution = solver.solve(model, t_eval, inputs={"param": 2 * p})
        np.testing.assert_array_almost_equal(
            solution["var"].data, 2 * np.exp(-2 * p * t_eval), decimal=4,
        )

<<<<<<< HEAD
        sens = solution["var"].sensitivity["param"]
        for idx in range(len(t_eval)):
            np.testing.assert_array_almost_equal(
                sens[40 * idx : 40 * (idx + 1), :],
                -2 * t_eval[idx] * np.exp(-2 * p * t_eval[idx]) * np.eye(40),
=======
        sens = solution["var"].sensitivity({"param": p}).full()
        for idx, t in enumerate(t_eval):
            np.testing.assert_array_almost_equal(
                sens[40 * idx : 40 * (idx + 1), :],
                -2 * t * np.exp(-p * t) * np.eye(40),
>>>>>>> e2e837bb
                decimal=4,
            )

    def test_solve_with_symbolic_input_in_initial_conditions(self):
        # Simple system: a single algebraic equation
        var = pybamm.Variable("var")
        model = pybamm.BaseModel()
        model.rhs = {var: -var}
        model.initial_conditions = {var: pybamm.InputParameter("param")}
        model.variables = {"var": var}

        # create discretisation
        disc = pybamm.Discretisation()
        disc.process_model(model)

        # Solve
        solver = pybamm.CasadiSolver(sensitivity="casadi", atol=1e-10, rtol=1e-10)
        t_eval = np.linspace(0, 1)
        solution = solver.solve(model, t_eval, inputs={"param": 7})
        np.testing.assert_array_almost_equal(solution["var"].data, 7 * np.exp(-t_eval))

        solution = solver.solve(model, t_eval, inputs={"param": 3})
        np.testing.assert_array_almost_equal(solution["var"].data, 3 * np.exp(-t_eval))
        np.testing.assert_array_almost_equal(
            solution["var"].sensitivity["param"], np.exp(-t_eval)[:, np.newaxis]
        )

    # def test_least_squares_fit_input_in_initial_conditions(self):
    #     # Simple system: a single algebraic equation
    #     var1 = pybamm.Variable("var1", domain="negative electrode")
    #     var2 = pybamm.Variable("var2", domain="negative electrode")
    #     model = pybamm.BaseModel()
    #     p = pybamm.InputParameter("p")
    #     q = pybamm.InputParameter("q")
    #     model.rhs = {var1: -var1}
    #     model.algebraic = {var2: (var2 - p)}
    #     model.initial_conditions = {var1: 1, var2: p}
    #     model.variables = {"objective": (var2 - q) ** 2 + (p - 3) ** 2}

    #     # create discretisation
    #     disc = get_discretisation_for_testing()
    #     disc.process_model(model)

    #     # Solve
    #     solver = pybamm.CasadiSolver()
    #     solution = solver.solve(model, np.linspace(0, 1))
    #     sol_var = solution["objective"]

    #     def objective(x):
    #         return sol_var.value({"p": x[0], "q": x[1]}).full().flatten()

    #     # without jacobian
    #     lsq_sol = least_squares(objective, [2, 2], method="lm")
    #     np.testing.assert_array_almost_equal(lsq_sol.x, [3, 3], decimal=3)


class TestCasadiSolverODEsWithForwardSensitivityEquations(unittest.TestCase):
    def test_solve_sensitivity_scalar_var_scalar_input(self):
        # Create model
        model = pybamm.BaseModel()
        var = pybamm.Variable("var")
        p = pybamm.InputParameter("p")
        model.rhs = {var: p * var}
        model.initial_conditions = {var: 1}
        model.variables = {"var squared": var ** 2}

        # Solve
        # Make sure that passing in extra options works
        solver = pybamm.CasadiSolver(
            mode="fast", rtol=1e-10, atol=1e-10, sensitivity="explicit forward"
        )
        t_eval = np.linspace(0, 1, 80)
        solution = solver.solve(model, t_eval, inputs={"p": 0.1})
        np.testing.assert_array_equal(solution.t, t_eval)
        np.testing.assert_allclose(solution.y[0], np.exp(0.1 * solution.t))
        np.testing.assert_allclose(
            solution.sensitivity["p"],
            (solution.t * np.exp(0.1 * solution.t))[:, np.newaxis],
        )
        np.testing.assert_allclose(
            solution["var squared"].data, np.exp(0.1 * solution.t) ** 2
        )
        np.testing.assert_allclose(
            solution["var squared"].sensitivity["p"],
            (2 * np.exp(0.1 * solution.t) * solution.t * np.exp(0.1 * solution.t))[
                :, np.newaxis
            ],
        )

        # More complicated model
        # Create model
        model = pybamm.BaseModel()
        var = pybamm.Variable("var")
        p = pybamm.InputParameter("p")
        q = pybamm.InputParameter("q")
        r = pybamm.InputParameter("r")
        s = pybamm.InputParameter("s")
        model.rhs = {var: p * q}
        model.initial_conditions = {var: r}
        model.variables = {"var times s": var * s}

        # Solve
        # Make sure that passing in extra options works
        solver = pybamm.CasadiSolver(
            rtol=1e-10, atol=1e-10, sensitivity="explicit forward"
        )
        t_eval = np.linspace(0, 1, 80)
        solution = solver.solve(
            model, t_eval, inputs={"p": 0.1, "q": 2, "r": -1, "s": 0.5}
        )
        np.testing.assert_allclose(solution.y[0], -1 + 0.2 * solution.t)
        np.testing.assert_allclose(
            solution.sensitivity["p"], (2 * solution.t)[:, np.newaxis],
        )
        np.testing.assert_allclose(
            solution.sensitivity["q"], (0.1 * solution.t)[:, np.newaxis],
        )
        np.testing.assert_allclose(solution.sensitivity["r"], 1)
        np.testing.assert_allclose(solution.sensitivity["s"], 0)
        np.testing.assert_allclose(
            solution.sensitivity["all"],
            np.hstack(
                [
                    solution.sensitivity["p"],
                    solution.sensitivity["q"],
                    solution.sensitivity["r"],
                    solution.sensitivity["s"],
                ]
            ),
        )
        np.testing.assert_allclose(
            solution["var times s"].data, 0.5 * (-1 + 0.2 * solution.t)
        )
        np.testing.assert_allclose(
            solution["var times s"].sensitivity["p"],
            0.5 * (2 * solution.t)[:, np.newaxis],
        )
        np.testing.assert_allclose(
            solution["var times s"].sensitivity["q"],
            0.5 * (0.1 * solution.t)[:, np.newaxis],
        )
        np.testing.assert_allclose(solution["var times s"].sensitivity["r"], 0.5)
        np.testing.assert_allclose(
            solution["var times s"].sensitivity["s"],
            (-1 + 0.2 * solution.t)[:, np.newaxis],
        )
        np.testing.assert_allclose(
            solution["var times s"].sensitivity["all"],
            np.hstack(
                [
                    solution["var times s"].sensitivity["p"],
                    solution["var times s"].sensitivity["q"],
                    solution["var times s"].sensitivity["r"],
                    solution["var times s"].sensitivity["s"],
                ]
            ),
        )

    def test_solve_sensitivity_vector_var_scalar_input(self):
        var = pybamm.Variable("var", "negative electrode")
        model = pybamm.BaseModel()
        # Set length scales to avoid warning
        model.length_scales = {"negative electrode": 1}
        param = pybamm.InputParameter("param")
        model.rhs = {var: -param * var}
        model.initial_conditions = {var: 2}
        model.variables = {"var": var}

        # create discretisation
        disc = get_discretisation_for_testing()
        disc.process_model(model)
        n = disc.mesh["negative electrode"].npts

        # Solve - scalar input
        solver = pybamm.CasadiSolver(sensitivity="explicit forward")
        t_eval = np.linspace(0, 1)
        solution = solver.solve(model, t_eval, inputs={"param": 7})
        np.testing.assert_array_almost_equal(
            solution["var"].data, np.tile(2 * np.exp(-7 * t_eval), (n, 1)), decimal=4,
        )
        np.testing.assert_array_almost_equal(
            solution["var"].sensitivity["param"],
            np.repeat(-2 * t_eval * np.exp(-7 * t_eval), n)[:, np.newaxis],
            decimal=4,
        )

        # More complicated model
        # Create model
        model = pybamm.BaseModel()
        # Set length scales to avoid warning
        model.length_scales = {"negative electrode": 1}
        var = pybamm.Variable("var", "negative electrode")
        p = pybamm.InputParameter("p")
        q = pybamm.InputParameter("q")
        r = pybamm.InputParameter("r")
        s = pybamm.InputParameter("s")
        model.rhs = {var: p * q}
        model.initial_conditions = {var: r}
        model.variables = {"var times s": var * s}

        # Discretise
        disc.process_model(model)

        # Solve
        # Make sure that passing in extra options works
        solver = pybamm.CasadiSolver(
            rtol=1e-10, atol=1e-10, sensitivity="explicit forward"
        )
        t_eval = np.linspace(0, 1, 80)
        solution = solver.solve(
            model, t_eval, inputs={"p": 0.1, "q": 2, "r": -1, "s": 0.5}
        )
        np.testing.assert_allclose(solution.y, np.tile(-1 + 0.2 * solution.t, (n, 1)))
        np.testing.assert_allclose(
            solution.sensitivity["p"], np.repeat(2 * solution.t, n)[:, np.newaxis],
        )
        np.testing.assert_allclose(
            solution.sensitivity["q"], np.repeat(0.1 * solution.t, n)[:, np.newaxis],
        )
        np.testing.assert_allclose(solution.sensitivity["r"], 1)
        np.testing.assert_allclose(solution.sensitivity["s"], 0)
        np.testing.assert_allclose(
            solution.sensitivity["all"],
            np.hstack(
                [
                    solution.sensitivity["p"],
                    solution.sensitivity["q"],
                    solution.sensitivity["r"],
                    solution.sensitivity["s"],
                ]
            ),
        )
        np.testing.assert_allclose(
            solution["var times s"].data, np.tile(0.5 * (-1 + 0.2 * solution.t), (n, 1))
        )
        np.testing.assert_allclose(
            solution["var times s"].sensitivity["p"],
            np.repeat(0.5 * (2 * solution.t), n)[:, np.newaxis],
        )
        np.testing.assert_allclose(
            solution["var times s"].sensitivity["q"],
            np.repeat(0.5 * (0.1 * solution.t), n)[:, np.newaxis],
        )
        np.testing.assert_allclose(solution["var times s"].sensitivity["r"], 0.5)
        np.testing.assert_allclose(
            solution["var times s"].sensitivity["s"],
            np.repeat(-1 + 0.2 * solution.t, n)[:, np.newaxis],
        )
        np.testing.assert_allclose(
            solution["var times s"].sensitivity["all"],
            np.hstack(
                [
                    solution["var times s"].sensitivity["p"],
                    solution["var times s"].sensitivity["q"],
                    solution["var times s"].sensitivity["r"],
                    solution["var times s"].sensitivity["s"],
                ]
            ),
        )

    def test_solve_sensitivity_scalar_var_vector_input(self):
        var = pybamm.Variable("var", "negative electrode")
        model = pybamm.BaseModel()
        # Set length scales to avoid warning
        model.length_scales = {"negative electrode": 1}

        param = pybamm.InputParameter("param", "negative electrode")
        model.rhs = {var: -param * var}
        model.initial_conditions = {var: 2}
        model.variables = {
            "var": var,
            "integral of var": pybamm.Integral(var, pybamm.standard_spatial_vars.x_n),
        }

        # create discretisation
        mesh = get_mesh_for_testing(xpts=5)
        spatial_methods = {"macroscale": pybamm.FiniteVolume()}
        disc = pybamm.Discretisation(mesh, spatial_methods)
        disc.process_model(model)
        n = disc.mesh["negative electrode"].npts

        # Solve - constant input
        solver = pybamm.CasadiSolver(
            mode="fast", rtol=1e-10, atol=1e-10, sensitivity="explicit forward"
        )
        t_eval = np.linspace(0, 1)
        solution = solver.solve(model, t_eval, inputs={"param": 7 * np.ones(n)})
        l_n = mesh["negative electrode"].edges[-1]
        np.testing.assert_array_almost_equal(
            solution["var"].data, np.tile(2 * np.exp(-7 * t_eval), (n, 1)), decimal=4,
        )

        np.testing.assert_array_almost_equal(
            solution["var"].sensitivity["param"],
            np.vstack([np.eye(n) * -2 * t * np.exp(-7 * t) for t in t_eval]),
        )
        np.testing.assert_array_almost_equal(
            solution["integral of var"].data, 2 * np.exp(-7 * t_eval) * l_n, decimal=4,
        )
        np.testing.assert_array_almost_equal(
            solution["integral of var"].sensitivity["param"],
            np.tile(-2 * t_eval * np.exp(-7 * t_eval) * l_n / n, (n, 1)).T,
        )

        # Solve - linspace input
        p_eval = np.linspace(1, 2, n)
        solution = solver.solve(model, t_eval, inputs={"param": p_eval})
        l_n = mesh["negative electrode"].edges[-1]
        np.testing.assert_array_almost_equal(
            solution["var"].data, 2 * np.exp(-p_eval[:, np.newaxis] * t_eval), decimal=4
        )
        np.testing.assert_array_almost_equal(
            solution["var"].sensitivity["param"],
            np.vstack([np.diag(-2 * t * np.exp(-p_eval * t)) for t in t_eval]),
        )

        np.testing.assert_array_almost_equal(
            solution["integral of var"].data,
            np.sum(
                2
                * np.exp(-p_eval[:, np.newaxis] * t_eval)
                * mesh["negative electrode"].d_edges[:, np.newaxis],
                axis=0,
            ),
        )
        np.testing.assert_array_almost_equal(
            solution["integral of var"].sensitivity["param"],
            np.vstack([-2 * t * np.exp(-p_eval * t) * l_n / n for t in t_eval]),
        )


if __name__ == "__main__":
    print("Add -v for more debug output")
    import sys

    if "-v" in sys.argv:
        debug = True
    pybamm.settings.debug_mode = True
    unittest.main()<|MERGE_RESOLUTION|>--- conflicted
+++ resolved
@@ -555,19 +555,11 @@
             solution["var"].data, 2 * np.exp(-2 * p * t_eval), decimal=4,
         )
 
-<<<<<<< HEAD
         sens = solution["var"].sensitivity["param"]
         for idx in range(len(t_eval)):
             np.testing.assert_array_almost_equal(
                 sens[40 * idx : 40 * (idx + 1), :],
                 -2 * t_eval[idx] * np.exp(-2 * p * t_eval[idx]) * np.eye(40),
-=======
-        sens = solution["var"].sensitivity({"param": p}).full()
-        for idx, t in enumerate(t_eval):
-            np.testing.assert_array_almost_equal(
-                sens[40 * idx : 40 * (idx + 1), :],
-                -2 * t * np.exp(-p * t) * np.eye(40),
->>>>>>> e2e837bb
                 decimal=4,
             )
 
