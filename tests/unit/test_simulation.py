import pybamm
import unittest
import numpy as np


class TestSimulation(unittest.TestCase):
    def test_basic_ops(self):

        model = pybamm.lithium_ion.SPM()
        sim = pybamm.Simulation(model)

        self.assertEqual(model.__class__, sim._model_class)
        self.assertEqual(model.options, sim._model_options)

        # check that the model is unprocessed
        self.assertEqual(sim._mesh, None)
        self.assertEqual(sim._disc, None)
        for val in list(sim.model.rhs.values()):
            self.assertTrue(val.has_symbol_of_classes(pybamm.Parameter))
            self.assertFalse(val.has_symbol_of_classes(pybamm.Matrix))

        sim.set_parameters()
        self.assertEqual(sim._mesh, None)
        self.assertEqual(sim._disc, None)
        for val in list(sim.model_with_set_params.rhs.values()):
            self.assertFalse(val.has_symbol_of_classes(pybamm.Parameter))
            self.assertFalse(val.has_symbol_of_classes(pybamm.Matrix))

        sim.build()
        self.assertFalse(sim._mesh is None)
        self.assertFalse(sim._disc is None)
        for val in list(sim.built_model.rhs.values()):
            self.assertFalse(val.has_symbol_of_classes(pybamm.Parameter))
            self.assertTrue(val.has_symbol_of_classes(pybamm.Matrix))

        sim.reset()
        sim.set_parameters()
        self.assertEqual(sim._mesh, None)
        self.assertEqual(sim._disc, None)
        self.assertEqual(sim.built_model, None)

        for val in list(sim.model_with_set_params.rhs.values()):
            self.assertFalse(val.has_symbol_of_classes(pybamm.Parameter))
            self.assertFalse(val.has_symbol_of_classes(pybamm.Matrix))

        sim.build()
        sim.reset()
        self.assertEqual(sim._mesh, None)
        self.assertEqual(sim._disc, None)
        self.assertEqual(sim.model_with_set_params, None)
        self.assertEqual(sim.built_model, None)
        for val in list(sim.model.rhs.values()):
            self.assertTrue(val.has_symbol_of_classes(pybamm.Parameter))
            self.assertFalse(val.has_symbol_of_classes(pybamm.Matrix))

    def test_solve(self):

        sim = pybamm.Simulation(pybamm.lithium_ion.SPM())
        sim.solve()
        self.assertFalse(sim._solution is None)
        for val in list(sim.built_model.rhs.values()):
            self.assertFalse(val.has_symbol_of_classes(pybamm.Parameter))
            self.assertTrue(val.has_symbol_of_classes(pybamm.Matrix))

        sim.reset()
        self.assertEqual(sim.model_with_set_params, None)
        self.assertEqual(sim.built_model, None)
        for val in list(sim.model.rhs.values()):
            self.assertTrue(val.has_symbol_of_classes(pybamm.Parameter))
            self.assertFalse(val.has_symbol_of_classes(pybamm.Matrix))

        self.assertEqual(sim._solution, None)

    def test_reuse_commands(self):

        sim = pybamm.Simulation(pybamm.lithium_ion.SPM())

        sim.set_parameters()
        sim.set_parameters()

        sim.build()
        sim.build()

        sim.solve()
        sim.solve()

        sim.build()
        sim.solve()
        sim.set_parameters()

    def test_specs(self):
        # test can rebuild after setting specs
        sim = pybamm.Simulation(pybamm.lithium_ion.SPM())
        sim.build()

        model_options = {"thermal": "lumped"}
        sim.specs(model_options=model_options)
        sim.build()
        self.assertEqual(sim.model.options["thermal"], "lumped")

        params = sim.parameter_values
        # normally is 0.0001
        params.update({"Negative electrode thickness [m]": 0.0002})
        sim.specs(parameter_values=params)

        self.assertEqual(
            sim.parameter_values["Negative electrode thickness [m]"], 0.0002
        )
        sim.build()

        geometry = sim.unprocessed_geometry
        custom_geometry = {}
        x_n = pybamm.standard_spatial_vars.x_n
        custom_geometry["negative electrode"] = {
            "primary": {
                x_n: {"min": pybamm.Scalar(0), "max": pybamm.geometric_parameters.l_n}
            }
        }
        geometry.update(custom_geometry)
        sim.specs(geometry=geometry)
        sim.build()

        var_pts = sim.var_pts
        var_pts[pybamm.standard_spatial_vars.x_n] = 5
        sim.specs(var_pts=var_pts)
        sim.build()

        spatial_methods = sim.spatial_methods
        # nothing to change this to at the moment but just reload in
        sim.specs(spatial_methods=spatial_methods)
        sim.build()

<<<<<<< HEAD
    def test_save_load(self):
        model = pybamm.lead_acid.LOQS()
        model.use_jacobian = True
        sim = pybamm.Simulation(model)

        sim.save("test.pickle")
        sim_load = pybamm.load_sim("test.pickle")
        self.assertEqual(sim.model.name, sim_load.model.name)

        # save after solving
        sim.solve()
        sim.save("test.pickle")
        sim_load = pybamm.load_sim("test.pickle")
        self.assertEqual(sim.model.name, sim_load.model.name)

        # with python formats
        model.convert_to_format = None
        sim = pybamm.Simulation(model)
        sim.solve()
        sim.save("test.pickle")
        model.convert_to_format = "python"
        sim = pybamm.Simulation(model)
        sim.solve()
        with self.assertRaisesRegex(
            NotImplementedError, "Cannot save simulation if model format is python"
        ):
            sim.save("test.pickle")

    def test_save_load_dae(self):
        model = pybamm.lead_acid.LOQS({"surface form": "algebraic"})
        model.use_jacobian = True
        sim = pybamm.Simulation(model)

        # save after solving
        sim.solve()
        sim.save("test.pickle")
        sim_load = pybamm.load_sim("test.pickle")
        self.assertEqual(sim.model.name, sim_load.model.name)

        # with python format
        model.convert_to_format = None
        sim = pybamm.Simulation(model)
        sim.solve()
        sim.save("test.pickle")

        # with Casadi solver
        sim = pybamm.Simulation(model, solver=pybamm.CasadiSolver())
        sim.solve()
        sim.save("test.pickle")
        sim_load = pybamm.load_sim("test.pickle")
        self.assertEqual(sim.model.name, sim_load.model.name)

    @unittest.skipIf(not pybamm.have_idaklu(), "idaklu solver is not installed")
    def test_save_load_klu(self):
        model = pybamm.lead_acid.LOQS({"surface form": "algebraic"})
        model.use_jacobian = True
        # with KLU solver
        sim = pybamm.Simulation(model, solver=pybamm.IDAKLUSolver())
        sim.solve()
        sim.save("test.pickle")
        sim_load = pybamm.load_sim("test.pickle")
        self.assertEqual(sim.model.name, sim_load.model.name)
=======
    def test_set_defaults(self):
        model = pybamm.lithium_ion.SPM()

        # make simulation with silly options (should this be allowed?)
        sim = pybamm.Simulation(
            model,
            geometry=1,
            parameter_values=1,
            submesh_types=1,
            var_pts=1,
            spatial_methods=1,
            solver=1,
            quick_plot_vars=1,
        )

        # reset and check
        sim.set_defaults()
        # Not sure of best way to test nested dicts?
        # self.geometry = model.default_geometry
        self.assertEqual(sim._parameter_values, model.default_parameter_values)
        for domain, submesh in model.default_submesh_types.items():
            self.assertEqual(
                sim._submesh_types[domain].submesh_type, submesh.submesh_type
            )
        self.assertEqual(sim._var_pts, model.default_var_pts)
        for domain, method in model.default_spatial_methods.items():
            self.assertIsInstance(sim._spatial_methods[domain], type(method))
        self.assertIsInstance(sim._solver, type(model.default_solver))
        self.assertEqual(sim._quick_plot_vars, None)

    def test_plot(self):
        sim = pybamm.Simulation(pybamm.lithium_ion.SPM())

        # test exception if not solved
        with self.assertRaises(ValueError):
            sim.plot()

        # now solve and plot
        t_eval = np.linspace(0, 0.01, 5)
        sim.solve(t_eval=t_eval)
        sim.plot(testing=True)
>>>>>>> eff7d0ac


if __name__ == "__main__":
    print("Add -v for more debug output")
    import sys

    if "-v" in sys.argv:
        debug = True
    unittest.main()<|MERGE_RESOLUTION|>--- conflicted
+++ resolved
@@ -130,7 +130,6 @@
         sim.specs(spatial_methods=spatial_methods)
         sim.build()
 
-<<<<<<< HEAD
     def test_save_load(self):
         model = pybamm.lead_acid.LOQS()
         model.use_jacobian = True
@@ -193,7 +192,7 @@
         sim.save("test.pickle")
         sim_load = pybamm.load_sim("test.pickle")
         self.assertEqual(sim.model.name, sim_load.model.name)
-=======
+
     def test_set_defaults(self):
         model = pybamm.lithium_ion.SPM()
 
@@ -235,7 +234,6 @@
         t_eval = np.linspace(0, 0.01, 5)
         sim.solve(t_eval=t_eval)
         sim.plot(testing=True)
->>>>>>> eff7d0ac
 
 
 if __name__ == "__main__":
