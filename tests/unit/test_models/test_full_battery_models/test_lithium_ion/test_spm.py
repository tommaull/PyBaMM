#
# Tests for the lithium-ion SPM model
#
import pybamm
import unittest


class TestSPM(unittest.TestCase):
    def test_well_posed(self):
        options = {"thermal": "isothermal"}
        model = pybamm.lithium_ion.SPM(options)
        model.check_well_posedness()

        # Test build after init
        model = pybamm.lithium_ion.SPM(build=False)
        model.build_model()
        model.check_well_posedness()

    def test_default_geometry(self):
        options = {"thermal": "isothermal"}
        model = pybamm.lithium_ion.SPM(options)
        self.assertIsInstance(model.default_geometry, pybamm.Geometry)
        self.assertIn("negative particle", model.default_geometry)

        options = {"current collector": "potential pair", "dimensionality": 1}
        model = pybamm.lithium_ion.SPM(options)
        self.assertIn("current collector", model.default_geometry)

        options = {"current collector": "potential pair", "dimensionality": 2}
        model = pybamm.lithium_ion.SPM(options)
        self.assertIn("current collector", model.default_geometry)

    def test_well_posed_2plus1D(self):
        options = {"current collector": "potential pair", "dimensionality": 1}
        model = pybamm.lithium_ion.SPM(options)
        model.check_well_posedness()

        options = {"current collector": "potential pair", "dimensionality": 2}
        model = pybamm.lithium_ion.SPM(options)
        model.check_well_posedness()

        options = {
            "current collector": "single particle potential pair",
            "dimensionality": 1,
        }
        model = pybamm.lithium_ion.SPM(options)
        model.check_well_posedness()

        options = {
            "current collector": "single particle potential pair",
            "dimensionality": 2,
        }
        model = pybamm.lithium_ion.SPM(options)
        model.check_well_posedness()

        options = {"current collector": "set external potential", "dimensionality": 0}
        with self.assertRaises(NotImplementedError):
            pybamm.lithium_ion.SPM(options)

        options = {"current collector": "set external potential", "dimensionality": 1}
        model = pybamm.lithium_ion.SPM(options)
        model.check_well_posedness()

        options = {"current collector": "set external potential", "dimensionality": 2}
        model = pybamm.lithium_ion.SPM(options)
        model.check_well_posedness()

    def test_x_full_thermal_model_no_current_collector(self):
        options = {"thermal": "x-full"}
        model = pybamm.lithium_ion.SPM(options)
        model.check_well_posedness()

        # Not implemented with current collectors
        options = {"thermal": "x-full", "thermal current collector": True}
        with self.assertRaises(NotImplementedError):
            model = pybamm.lithium_ion.SPM(options)

<<<<<<< HEAD
    @unittest.skipIf(~pybamm.have_scikits_odes(), "scikits.odes not installed")
=======
>>>>>>> 8829213a
    def test_x_full_Nplus1D_not_implemented(self):
        # 1plus1D
        options = {
            "current collector": "potential pair",
            "dimensionality": 1,
            "thermal": "x-full",
        }
        with self.assertRaises(NotImplementedError):
            pybamm.lithium_ion.SPM(options)
        # 2plus1D
        options = {
            "current collector": "potential pair",
            "dimensionality": 2,
            "thermal": "x-full",
        }
        with self.assertRaises(NotImplementedError):
            pybamm.lithium_ion.SPM(options)

    def test_x_lumped_thermal_model_no_Current_collector(self):
        options = {"thermal": "x-lumped"}
        model = pybamm.lithium_ion.SPM(options)
        model.check_well_posedness()

        # xyz-lumped returns the same as x-lumped
        options = {"thermal": "xyz-lumped"}
        model = pybamm.lithium_ion.SPM(options)
        model.check_well_posedness()

    def test_x_lumped_thermal_model_0D_current_collector(self):
        options = {"thermal": "x-lumped", "thermal current collector": True}
        model = pybamm.lithium_ion.SPM(options)
        model.check_well_posedness()

        # xyz-lumped returns the same as x-lumped
        options = {"thermal": "xyz-lumped", "thermal current collector": True}
        model = pybamm.lithium_ion.SPM(options)
        model.check_well_posedness()

        options = {"thermal": "lumped"}
        model = pybamm.lithium_ion.SPM(options)
        model.check_well_posedness()

<<<<<<< HEAD
    @unittest.skipIf(~pybamm.have_scikits_odes(), "scikits.odes not installed")
=======
>>>>>>> 8829213a
    def test_xyz_lumped_thermal_1D_current_collector(self):
        options = {
            "current collector": "potential pair",
            "dimensionality": 1,
            "thermal": "xyz-lumped",
        }
        model = pybamm.lithium_ion.SPM(options)
        model.check_well_posedness()

        options = {
            "current collector": "potential pair",
            "dimensionality": 1,
            "thermal": "lumped",
        }
        model = pybamm.lithium_ion.SPM(options)
        model.check_well_posedness()

<<<<<<< HEAD
    @unittest.skipIf(~pybamm.have_scikits_odes(), "scikits.odes not installed")
=======
>>>>>>> 8829213a
    def test_xyz_lumped_thermal_2D_current_collector(self):
        options = {
            "current collector": "potential pair",
            "dimensionality": 2,
            "thermal": "xyz-lumped",
        }
        model = pybamm.lithium_ion.SPM(options)
        model.check_well_posedness()

        options = {
            "current collector": "potential pair",
            "dimensionality": 2,
            "thermal": "lumped",
        }
        model = pybamm.lithium_ion.SPM(options)
        model.check_well_posedness()

<<<<<<< HEAD
    @unittest.skipIf(~pybamm.have_scikits_odes(), "scikits.odes not installed")
=======
>>>>>>> 8829213a
    def test_x_lumped_thermal_1D_current_collector(self):
        options = {
            "current collector": "potential pair",
            "dimensionality": 1,
            "thermal": "x-lumped",
        }
        model = pybamm.lithium_ion.SPM(options)
        model.check_well_posedness()

<<<<<<< HEAD
    @unittest.skipIf(~pybamm.have_scikits_odes(), "scikits.odes not installed")
=======
>>>>>>> 8829213a
    def test_x_lumped_thermal_2D_current_collector(self):
        options = {
            "current collector": "potential pair",
            "dimensionality": 2,
            "thermal": "x-lumped",
        }
        model = pybamm.lithium_ion.SPM(options)
        model.check_well_posedness()

<<<<<<< HEAD
    @unittest.skipIf(~pybamm.have_scikits_odes(), "scikits.odes not installed")
    def test_default_solver(self):
        options = {"thermal": "isothermal"}
=======
    def test_x_lumped_thermal_set_temperature_1D(self):
        options = {
            "current collector": "potential pair",
            "dimensionality": 1,
            "thermal": "set external temperature",
        }
>>>>>>> 8829213a
        model = pybamm.lithium_ion.SPM(options)
        model.check_well_posedness()

        options = {
            "current collector": "potential pair",
            "dimensionality": 2,
            "thermal": "set external temperature",
        }
        with self.assertRaises(NotImplementedError):
            model = pybamm.lithium_ion.SPM(options)

    def test_particle_fast_diffusion(self):
        options = {"particle": "fast diffusion"}
        model = pybamm.lithium_ion.SPM(options)
        model.check_well_posedness()


if __name__ == "__main__":
    print("Add -v for more debug output")
    import sys

    if "-v" in sys.argv:
        debug = True
    pybamm.settings.debug_mode = True
    unittest.main()<|MERGE_RESOLUTION|>--- conflicted
+++ resolved
@@ -75,10 +75,6 @@
         with self.assertRaises(NotImplementedError):
             model = pybamm.lithium_ion.SPM(options)
 
-<<<<<<< HEAD
-    @unittest.skipIf(~pybamm.have_scikits_odes(), "scikits.odes not installed")
-=======
->>>>>>> 8829213a
     def test_x_full_Nplus1D_not_implemented(self):
         # 1plus1D
         options = {
@@ -121,10 +117,6 @@
         model = pybamm.lithium_ion.SPM(options)
         model.check_well_posedness()
 
-<<<<<<< HEAD
-    @unittest.skipIf(~pybamm.have_scikits_odes(), "scikits.odes not installed")
-=======
->>>>>>> 8829213a
     def test_xyz_lumped_thermal_1D_current_collector(self):
         options = {
             "current collector": "potential pair",
@@ -142,10 +134,6 @@
         model = pybamm.lithium_ion.SPM(options)
         model.check_well_posedness()
 
-<<<<<<< HEAD
-    @unittest.skipIf(~pybamm.have_scikits_odes(), "scikits.odes not installed")
-=======
->>>>>>> 8829213a
     def test_xyz_lumped_thermal_2D_current_collector(self):
         options = {
             "current collector": "potential pair",
@@ -163,10 +151,6 @@
         model = pybamm.lithium_ion.SPM(options)
         model.check_well_posedness()
 
-<<<<<<< HEAD
-    @unittest.skipIf(~pybamm.have_scikits_odes(), "scikits.odes not installed")
-=======
->>>>>>> 8829213a
     def test_x_lumped_thermal_1D_current_collector(self):
         options = {
             "current collector": "potential pair",
@@ -176,10 +160,6 @@
         model = pybamm.lithium_ion.SPM(options)
         model.check_well_posedness()
 
-<<<<<<< HEAD
-    @unittest.skipIf(~pybamm.have_scikits_odes(), "scikits.odes not installed")
-=======
->>>>>>> 8829213a
     def test_x_lumped_thermal_2D_current_collector(self):
         options = {
             "current collector": "potential pair",
@@ -189,18 +169,12 @@
         model = pybamm.lithium_ion.SPM(options)
         model.check_well_posedness()
 
-<<<<<<< HEAD
-    @unittest.skipIf(~pybamm.have_scikits_odes(), "scikits.odes not installed")
-    def test_default_solver(self):
-        options = {"thermal": "isothermal"}
-=======
     def test_x_lumped_thermal_set_temperature_1D(self):
         options = {
             "current collector": "potential pair",
             "dimensionality": 1,
             "thermal": "set external temperature",
         }
->>>>>>> 8829213a
         model = pybamm.lithium_ion.SPM(options)
         model.check_well_posedness()
 
