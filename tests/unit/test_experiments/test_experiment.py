--- conflicted
+++ resolved
@@ -21,21 +21,12 @@
 
         experiment = pybamm.Experiment(
             [
-<<<<<<< HEAD
-                "Discharge at 1C for 0.5 hours at 27oC",
-                "Discharge at C/20 for 0.5 hours at 29oC",
+                "Discharge at 1C for 0.5 hours at 27oC [tag1]",
+                "Discharge at C/20 for 0.5 hours at 29oC [tag2,tag3]",
                 "Charge at 0.5 C for 45 minutes at -5oC",
                 "Discharge at 1 A for 0.5 hours at -5.1oC",
                 "Charge at 200 mA for 45 minutes at 10.2oC (1 minute period)",
                 "Discharge at 1W for 0.5 hours at -10.4oC",
-=======
-                "Discharge at 1C for 0.5 hours [tag1]",
-                "Discharge at C/20 for 0.5 hours [tag2,tag3]",
-                "Charge at 0.5 C for 45 minutes",
-                "Discharge at 1 A for 0.5 hours",
-                "Charge at 200 mA for 45 minutes (1 minute period)",
-                "Discharge at 1W for 0.5 hours",
->>>>>>> fa5ec1b5
                 "Charge at 200mW for 45 minutes",
                 "Rest for 10 minutes (5 minute period) [tag1,tag3]",
                 "Hold at 1V for 20 seconds",
@@ -61,6 +52,7 @@
                 "dc_data": None,
                 "string": "Discharge at 1C for 0.5 hours at 27oC",
                 "events": None,
+                "tags": ["tag1"],
             },
             {
                 "C-rate input [-]": 0.05,
@@ -71,6 +63,7 @@
                 "dc_data": None,
                 "string": "Discharge at C/20 for 0.5 hours at 29oC",
                 "events": None,
+                "tags": ["tag2", "tag3"],
             },
             {
                 "C-rate input [-]": -0.5,
@@ -81,6 +74,7 @@
                 "dc_data": None,
                 "string": "Charge at 0.5 C for 45 minutes at -5oC",
                 "events": None,
+                "tags": None,
             },
             {
                 "Current input [A]": 1.0,
@@ -91,6 +85,7 @@
                 "dc_data": None,
                 "string": "Discharge at 1 A for 0.5 hours at -5.1oC",
                 "events": None,
+                "tags": None,
             },
             {
                 "Current input [A]": -0.2,
@@ -101,6 +96,7 @@
                 "dc_data": None,
                 "string": "Charge at 200 mA for 45 minutes at 10.2oC",
                 "events": None,
+                "tags": None,
             },
             {
                 "Power input [W]": 1.0,
@@ -111,6 +107,7 @@
                 "dc_data": None,
                 "string": "Discharge at 1W for 0.5 hours at -10.4oC",
                 "events": None,
+                "tags": None,
             },
             {
                 "Power input [W]": -0.2,
@@ -121,6 +118,7 @@
                 "dc_data": None,
                 "string": "Charge at 200mW for 45 minutes",
                 "events": None,
+                "tags": None,
             },
             {
                 "Current input [A]": 0,
@@ -131,6 +129,7 @@
                 "dc_data": None,
                 "string": "Rest for 10 minutes",
                 "events": None,
+                "tags": ["tag1", "tag3"],
             },
             {
                 "Voltage input [V]": 1,
@@ -141,6 +140,7 @@
                 "dc_data": None,
                 "string": "Hold at 1V for 20 seconds",
                 "events": None,
+                "tags": None,
             },
             {
                 "C-rate input [-]": -1,
@@ -151,6 +151,7 @@
                 "dc_data": None,
                 "string": "Charge at 1 C until 4.1V",
                 "events": {"Voltage input [V]": 4.1, "type": "voltage"},
+                "tags": None,
             },
             {
                 "Voltage input [V]": 4.1,
@@ -161,6 +162,7 @@
                 "dc_data": None,
                 "string": "Hold at 4.1 V until 50mA",
                 "events": {"Current input [A]": 0.05, "type": "current"},
+                "tags": None,
             },
             {
                 "Voltage input [V]": 3,
@@ -171,6 +173,7 @@
                 "dc_data": None,
                 "string": "Hold at 3V until C/50",
                 "events": {"C-rate input [-]": 0.02, "type": "C-rate"},
+                "tags": None,
             },
             {
                 "C-rate input [-]": 1 / 3,
@@ -181,6 +184,7 @@
                 "dc_data": None,
                 "string": "Discharge at C/3 for 2 hours or until 2.5 V at 26oC",
                 "events": {"Voltage input [V]": 2.5, "type": "voltage"},
+                "tags": None,
             },
         ]
 
@@ -189,144 +193,6 @@
                 # useful form for debugging
                 self.assertEqual([k, expected[k]], [k, actual[k]])
 
-<<<<<<< HEAD
-=======
-        self.assertEqual(
-            experiment.operating_conditions[:-3],
-            [
-                {
-                    "C-rate input [-]": 1,
-                    "type": "C-rate",
-                    "time": 1800.0,
-                    "period": 20.0,
-                    "dc_data": None,
-                    "string": "Discharge at 1C for 0.5 hours",
-                    "events": None,
-                    "tags": ["tag1"],
-                },
-                {
-                    "C-rate input [-]": 0.05,
-                    "type": "C-rate",
-                    "time": 1800.0,
-                    "period": 20.0,
-                    "dc_data": None,
-                    "string": "Discharge at C/20 for 0.5 hours",
-                    "events": None,
-                    "tags": ["tag2", "tag3"],
-                },
-                {
-                    "C-rate input [-]": -0.5,
-                    "type": "C-rate",
-                    "time": 2700.0,
-                    "period": 20.0,
-                    "dc_data": None,
-                    "string": "Charge at 0.5 C for 45 minutes",
-                    "events": None,
-                    "tags": None,
-                },
-                {
-                    "Current input [A]": 1,
-                    "type": "current",
-                    "time": 1800.0,
-                    "period": 20.0,
-                    "dc_data": None,
-                    "string": "Discharge at 1 A for 0.5 hours",
-                    "events": None,
-                    "tags": None,
-                },
-                {
-                    "Current input [A]": -0.2,
-                    "type": "current",
-                    "time": 2700.0,
-                    "period": 60.0,
-                    "dc_data": None,
-                    "string": "Charge at 200 mA for 45 minutes",
-                    "events": None,
-                    "tags": None,
-                },
-                {
-                    "Power input [W]": 1,
-                    "type": "power",
-                    "time": 1800.0,
-                    "period": 20.0,
-                    "dc_data": None,
-                    "string": "Discharge at 1W for 0.5 hours",
-                    "events": None,
-                    "tags": None,
-                },
-                {
-                    "Power input [W]": -0.2,
-                    "type": "power",
-                    "time": 2700.0,
-                    "period": 20.0,
-                    "dc_data": None,
-                    "string": "Charge at 200mW for 45 minutes",
-                    "events": None,
-                    "tags": None,
-                },
-                {
-                    "Current input [A]": 0,
-                    "type": "current",
-                    "time": 600.0,
-                    "period": 300.0,
-                    "dc_data": None,
-                    "string": "Rest for 10 minutes",
-                    "events": None,
-                    "tags": ["tag1", "tag3"],
-                },
-                {
-                    "Voltage input [V]": 1,
-                    "type": "voltage",
-                    "time": 20.0,
-                    "period": 20.0,
-                    "dc_data": None,
-                    "string": "Hold at 1V for 20 seconds",
-                    "events": None,
-                    "tags": None,
-                },
-                {
-                    "C-rate input [-]": -1,
-                    "type": "C-rate",
-                    "time": None,
-                    "period": 20.0,
-                    "dc_data": None,
-                    "string": "Charge at 1 C until 4.1V",
-                    "events": {"Voltage input [V]": 4.1, "type": "voltage"},
-                    "tags": None,
-                },
-                {
-                    "Voltage input [V]": 4.1,
-                    "type": "voltage",
-                    "time": None,
-                    "period": 20.0,
-                    "dc_data": None,
-                    "string": "Hold at 4.1 V until 50mA",
-                    "events": {"Current input [A]": 0.05, "type": "current"},
-                    "tags": None,
-                },
-                {
-                    "Voltage input [V]": 3,
-                    "type": "voltage",
-                    "time": None,
-                    "period": 20.0,
-                    "dc_data": None,
-                    "string": "Hold at 3V until C/50",
-                    "events": {"C-rate input [-]": 0.02, "type": "C-rate"},
-                    "tags": None,
-                },
-                {
-                    "C-rate input [-]": 1 / 3,
-                    "type": "C-rate",
-                    "time": 7200.0,
-                    "period": 20.0,
-                    "dc_data": None,
-                    "string": "Discharge at C/3 for 2 hours or until 2.5 V",
-                    "events": {"Voltage input [V]": 2.5, "type": "voltage"},
-                    "tags": None,
-                },
-            ],
-        )
->>>>>>> fa5ec1b5
         # Calculation for operating conditions of drive cycle
         time_0 = drive_cycle[:, 0][-1]
         period_0 = np.min(np.diff(drive_cycle[:, 0]))
@@ -343,11 +209,8 @@
         self.assertEqual(experiment.operating_conditions[-3]["type"], "current")
         self.assertEqual(experiment.operating_conditions[-3]["time"], time_0)
         self.assertEqual(experiment.operating_conditions[-3]["period"], period_0)
-<<<<<<< HEAD
         self.assertEqual(experiment.operating_conditions[-3]["temperature"], -5)
-=======
         self.assertEqual(experiment.operating_conditions[-3]["tags"], None)
->>>>>>> fa5ec1b5
         np.testing.assert_array_equal(
             experiment.operating_conditions[-2]["dc_data"], drive_cycle_1
         )
@@ -376,7 +239,7 @@
             ],
             cccv_handling="ode",
         )
-<<<<<<< HEAD
+
         experiment.operating_conditions,
         expected_result = [
             {
@@ -388,6 +251,7 @@
                 "dc_data": None,
                 "string": "Discharge at C/20 for 0.5 hours at 34 oC",
                 "events": None,
+                "tags": None,
             },
             {
                 "type": "CCCV",
@@ -400,6 +264,7 @@
                 "string": "Charge at 0.5 C until 1V at 32 oC "
                 "then hold at 1V until C/50 at 32 oC",
                 "events": {"C-rate input [-]": 0.02, "type": "C-rate"},
+                "tags": None,
             },
             {
                 "C-rate input [-]": 0.05,
@@ -410,50 +275,13 @@
                 "dc_data": None,
                 "string": "Discharge at C/20 for 0.5 hours",
                 "events": None,
+                "tags": None,
             },
         ]
 
         for expected, actual in zip(expected_result, experiment.operating_conditions):
             for k in expected.keys():
                 self.assertEqual([k, expected[k]], [k, actual[k]])
-=======
-        self.assertEqual(
-            experiment.operating_conditions,
-            [
-                {
-                    "C-rate input [-]": 0.05,
-                    "type": "C-rate",
-                    "time": 1800.0,
-                    "period": 60.0,
-                    "dc_data": None,
-                    "string": "Discharge at C/20 for 0.5 hours",
-                    "events": None,
-                    "tags": None,
-                },
-                {
-                    "type": "CCCV",
-                    "C-rate input [-]": -0.5,
-                    "Voltage input [V]": 1,
-                    "time": None,
-                    "period": 60.0,
-                    "dc_data": None,
-                    "string": "Charge at 0.5 C until 1V then hold at 1V until C/50",
-                    "events": {"C-rate input [-]": 0.02, "type": "C-rate"},
-                    "tags": None,
-                },
-                {
-                    "C-rate input [-]": 0.05,
-                    "type": "C-rate",
-                    "time": 1800.0,
-                    "period": 60.0,
-                    "dc_data": None,
-                    "string": "Discharge at C/20 for 0.5 hours",
-                    "events": None,
-                    "tags": None,
-                },
-            ],
-        )
->>>>>>> fa5ec1b5
 
         # Cases that don't quite match shouldn't do CCCV setup
         experiment = pybamm.Experiment(
