# [Unreleased](https://github.com/pybamm-team/PyBaMM/)

## Features

<<<<<<< HEAD
-   Added "Discharge energy [W.h]", which is the integral of the power in Watts, as an optional output. Set the option "calculate discharge energy" to "true" to get this output ("false" by default, since it can slow down some of the simple models) ([#1969](https://github.com/pybamm-team/PyBaMM/pull/1969)))
=======
-   Added an option "calculate heat source for isothermal models" to choose whether or not the heat generation terms are computed when running models with the option `thermal="isothermal"`  ([#1958](https://github.com/pybamm-team/PyBaMM/pull/1958))

## Bug fixes

-   Fixed a bug where isothermal models did not compute any heat source terms ([#1958](https://github.com/pybamm-team/PyBaMM/pull/1958))
>>>>>>> abba68ea

## Breaking changes

-   Dropped support for Windows 32-bit architecture ([#1964](https://github.com/pybamm-team/PyBaMM/pull/1964))

# [v22.2](https://github.com/pybamm-team/PyBaMM/tree/v22.2) - 2022-02-28

## Features

<<<<<<< HEAD
-   Isothermal models now compute heat source terms (but the temperature remains constant). The models now also account for current collector heating when `dimensionality=0` ([#1929](https://github.com/pybamm-team/PyBaMM/pull/1929)))
=======
-   Isothermal models now calculate heat source terms (but the temperature remains constant). The models now also account for current collector heating when `dimensionality=0` ([#1929](https://github.com/pybamm-team/PyBaMM/pull/1929))
>>>>>>> abba68ea
-   Added new models for power control and resistance control ([#1917](https://github.com/pybamm-team/PyBaMM/pull/1917))
-   Initial concentrations can now be provided as a function of `r` as well as `x` ([#1866](https://github.com/pybamm-team/PyBaMM/pull/1866))

## Bug fixes

-   Fixed a bug where thermal submodels could not be used with half-cells ([#1929](https://github.com/pybamm-team/PyBaMM/pull/1929))
-   Parameters can now be imported from a directory having "pybamm" in its name ([#1919](https://github.com/pybamm-team/PyBaMM/pull/1919))
-   `scikit.odes` and `SUNDIALS` can now be installed using `pybamm_install_odes` ([#1916](https://github.com/pybamm-team/PyBaMM/pull/1916))

## Breaking changes

-   The `domain` setter and `auxiliary_domains` getter have been deprecated, `domains` setter/getter should be used instead. The `domain` getter is still active. We now recommend creating symbols with `domains={...}` instead of `domain=..., auxiliary_domains={...}`, but the latter is not yet deprecated ([#1866](https://github.com/pybamm-team/PyBaMM/pull/1866))

# [v22.1](https://github.com/pybamm-team/PyBaMM/tree/v22.1) - 2022-01-31

## Features

-   Half-cell models can now be run with "surface form" ([#1913](https://github.com/pybamm-team/PyBaMM/pull/1913))
-   Added option for different kinetics on anode and cathode ([#1913](https://github.com/pybamm-team/PyBaMM/pull/1913))
-   Allow `pybamm.Solution.save_data()` to return a string if filename is None, and added json to_format option ([#1909](https://github.com/pybamm-team/PyBaMM/pull/1909))
-   Added an option to force install compatible versions of jax and jaxlib if already installed using CLI ([#1881](https://github.com/pybamm-team/PyBaMM/pull/1881))

## Optimizations

-   The `Symbol` nodes no longer subclasses `anytree.NodeMixIn`. This removes some checks that were not really needed ([#1912](https://github.com/pybamm-team/PyBaMM/pull/1912))

## Bug fixes

-   Parameters can now be imported from any given path in `Windows` ([#1900](https://github.com/pybamm-team/PyBaMM/pull/1900))
-   Fixed initial conditions for the EC SEI model ([#1895](https://github.com/pybamm-team/PyBaMM/pull/1895))
-   Fixed issue in extraction of sensitivites ([#1894](https://github.com/pybamm-team/PyBaMM/pull/1894))

# [v21.12](https://github.com/pybamm-team/PyBaMM/tree/v21.11) - 2021-12-29

## Features

-   Added new kinetics models for asymmetric Butler-Volmer, linear kinetics, and Marcus-Hush-Chidsey ([#1858](https://github.com/pybamm-team/PyBaMM/pull/1858))
-   Experiments can be set to terminate when a voltage is reached (across all steps) ([#1832](https://github.com/pybamm-team/PyBaMM/pull/1832))
-   Added cylindrical geometry and finite volume method ([#1824](https://github.com/pybamm-team/PyBaMM/pull/1824))

## Bug fixes
-   `PyBaMM` is now importable in `Linux` systems where `jax` is already installed ([#1874](https://github.com/pybamm-team/PyBaMM/pull/1874))
-   Simulations with drive cycles now support `initial_soc` ([#1842](https://github.com/pybamm-team/PyBaMM/pull/1842))
-   Fixed bug in expression tree simplification ([#1831](https://github.com/pybamm-team/PyBaMM/pull/1831))
-   Solid tortuosity is now correctly calculated with Bruggeman coefficient of the respective electrode ([#1773](https://github.com/pybamm-team/PyBaMM/pull/1773))

# [v21.11](https://github.com/pybamm-team/PyBaMM/tree/v21.11) - 2021-11-30

## Features

-   The name of a parameter set can be passed to `ParameterValues` as a string, e.g. `ParameterValues("Chen2020")` ([#1822](https://github.com/pybamm-team/PyBaMM/pull/1822))
-   Added submodels for interface utilisation ([#1821](https://github.com/pybamm-team/PyBaMM/pull/1821))
-   Reformatted SEI growth models into a single submodel with conditionals ([#1808](https://github.com/pybamm-team/PyBaMM/pull/1808))
-   Stress-induced diffusion is now a separate model option instead of being automatically included when using the particle mechanics submodels ([#1797](https://github.com/pybamm-team/PyBaMM/pull/1797))
-   `Experiment`s with drive cycles can be solved ([#1793](https://github.com/pybamm-team/PyBaMM/pull/1793))
-   Added surface area to volume ratio as a factor to the SEI equations ([#1790](https://github.com/pybamm-team/PyBaMM/pull/1790))
-   Half-cell SPM and SPMe have been implemented ([#1731](https://github.com/pybamm-team/PyBaMM/pull/1731))

## Bug fixes

-   Fixed `sympy` operators for `Arctan` and `Exponential` ([#1786](https://github.com/pybamm-team/PyBaMM/pull/1786))
-   Fixed finite volume discretization in spherical polar coordinates ([#1782](https://github.com/pybamm-team/PyBaMM/pull/1782))
-   Fixed bug when using `Experiment` with a pouch cell model ([#1707](https://github.com/pybamm-team/PyBaMM/pull/1707))
-   Fixed bug when using `Experiment` with a plating model ([#1707](https://github.com/pybamm-team/PyBaMM/pull/1707))
-   Fixed hack for potentials in the SPMe model ([#1707](https://github.com/pybamm-team/PyBaMM/pull/1707))

## Breaking changes

-   The `chemistry` keyword argument in `ParameterValues` has been deprecated. Use `ParameterValues(chem)` instead of `ParameterValues(chemistry=chem)` ([#1822](https://github.com/pybamm-team/PyBaMM/pull/1822))
-   Raise error when trying to convert an `Interpolant` with the "pchip" interpolator to CasADI ([#1791](https://github.com/pybamm-team/PyBaMM/pull/1791))
-   Raise error if `Concatenation` is used directly with `Variable` objects (`concatenation` should be used instead) ([#1789](https://github.com/pybamm-team/PyBaMM/pull/1789))
-   Made jax, jaxlib and the PyBaMM JaxSolver optional ([#1767](https://github.com/pybamm-team/PyBaMM/pull/1767), [#1803](https://github.com/pybamm-team/PyBaMM/pull/1803))

# [v21.10](https://github.com/pybamm-team/PyBaMM/tree/v21.10) - 2021-10-31

## Features

-   Summary variables can now be user-determined ([#1760](https://github.com/pybamm-team/PyBaMM/pull/1760))
-   Added `all_first_states` to the `Solution` object for a simulation with experiment ([#1759](https://github.com/pybamm-team/PyBaMM/pull/1759))
-   Added a new method (`create_gif`) in `QuickPlot`, `Simulation` and `BatchStudy` to create a GIF of a simulation ([#1754](https://github.com/pybamm-team/PyBaMM/pull/1754))
-   Added more examples for the `BatchStudy` class ([#1747](https://github.com/pybamm-team/PyBaMM/pull/1747))
-   SEI models can now be included in the half-cell model ([#1705](https://github.com/pybamm-team/PyBaMM/pull/1705))

## Bug fixes

-   Half-cell model and lead-acid models can now be simulated with `Experiment`s ([#1759](https://github.com/pybamm-team/PyBaMM/pull/1759))
-   Removed in-place modification of the solution objects by `QuickPlot` ([#1747](https://github.com/pybamm-team/PyBaMM/pull/1747))
-   Fixed vector-vector multiplication bug that was causing errors in the SPM with constant voltage or power ([#1735](https://github.com/pybamm-team/PyBaMM/pull/1735))

# [v21.9](https://github.com/pybamm-team/PyBaMM/tree/v21.9) - 2021-09-30

## Features

-   Added thermal parameters (thermal conductivity, specific heat, etc.) to the `Ecker2015` parameter set from Zhao et al. (2018) and Hales et al. (2019) ([#1683](https://github.com/pybamm-team/PyBaMM/pull/1683))
-   Added `plot_summary_variables` to plot and compare summary variables ([#1678](https://github.com/pybamm-team/PyBaMM/pull/1678))
-   The DFN model can now be used directly (instead of `BasicDFNHalfCell`) to simulate a half-cell ([#1600](https://github.com/pybamm-team/PyBaMM/pull/1600))

## Breaking changes

-   Dropped support for Python 3.6 ([#1696](https://github.com/pybamm-team/PyBaMM/pull/1696))
-   The substring 'negative electrode' has been removed from variables related to SEI and lithium plating (e.g. 'Total negative electrode SEI thickness [m]' replaced by 'Total SEI thickness [m]') ([#1654](https://github.com/pybamm-team/PyBaMM/pull/1654))

# [v21.08](https://github.com/pybamm-team/PyBaMM/tree/v21.08) - 2021-08-26

This release introduces:
- the switch to calendar versioning: from now on we will use year.month version number
- sensitivity analysis of solutions with respect to input parameters
- several new models, including many-particle and state-of-health models
- improvement on how CasADI solver's handle events, including a new "fast with events" mode
- several other new features, optimizations, and bug fixes, summarized below

## Features

-   Added submodels and functionality for particle-size distributions in the DFN model, including an
example notebook ([#1602](https://github.com/pybamm-team/PyBaMM/pull/1602))
-   Added UDDS and WLTC drive cycles  ([#1601](https://github.com/pybamm-team/PyBaMM/pull/1601))
-   Added LG M50 (NMC811 and graphite + SiOx) parameter set from O'Regan 2021 ([#1594](https://github.com/pybamm-team/PyBaMM/pull/1594))
-   `pybamm.base_solver.solve` function can take a list of input parameters to calculate the sensitivities of the solution with respect to. Alternatively, it can be set  to `True` to calculate the sensitivities for all input parameters ([#1552](https://github.com/pybamm-team/PyBaMM/pull/1552))
-   Added capability for `quaternary` domains (in addition to `primary`, `secondary` and `tertiary`), increasing the maximum number of domains that a `Symbol` can have to 4. ([#1580](https://github.com/pybamm-team/PyBaMM/pull/1580))
-   Tabs can now be placed at the bottom of the cell in 1+1D thermal models ([#1581](https://github.com/pybamm-team/PyBaMM/pull/1581))
-   Added temperature dependence on electrode electronic conductivity ([#1570](https://github.com/pybamm-team/PyBaMM/pull/1570))
-   `pybamm.base_solver.solve` function can take a list of input parameters to calculate the sensitivities of the solution with respect to. Alternatively, it can be set  to `True` to calculate the sensitivities for all input parameters ([#1552](https://github.com/pybamm-team/PyBaMM/pull/1552))
-   Added a new lithium-ion model `MPM` or Many-Particle Model, with a distribution of particle sizes in each electrode. ([#1529](https://github.com/pybamm-team/PyBaMM/pull/1529))
-   Added 2 new submodels for lithium transport in a size distribution of electrode particles: Fickian diffusion (`FickianSingleSizeDistribution`) and uniform concentration profile (`FastSingleSizeDistribution`). ([#1529](https://github.com/pybamm-team/PyBaMM/pull/1529))
-   Added a "particle size" domain to the default lithium-ion geometry, including plotting capabilities (`QuickPlot`) and processing of variables (`ProcessedVariable`). ([#1529](https://github.com/pybamm-team/PyBaMM/pull/1529))
-   Added fitted expressions for OCPs for the Chen2020 parameter set ([#1526](https://github.com/pybamm-team/PyBaMM/pull/1497))
-   Added `initial_soc` argument to `Simualtion.solve` for specifying the initial SOC when solving a model ([#1512](https://github.com/pybamm-team/PyBaMM/pull/1512))
-   Added `print_name` to some symbols ([#1495](https://github.com/pybamm-team/PyBaMM/pull/1495), [#1497](https://github.com/pybamm-team/PyBaMM/pull/1497))
-   Added Base Parameters class and SymPy in dependencies ([#1495](https://github.com/pybamm-team/PyBaMM/pull/1495))
-   Added a new "reaction-driven" model for LAM from Reniers et al (2019) ([#1490](https://github.com/pybamm-team/PyBaMM/pull/1490))
-   Some features ("loss of active material" and "particle mechanics") can now be specified separately for the negative electrode and positive electrode by passing a 2-tuple ([#1490](https://github.com/pybamm-team/PyBaMM/pull/1490))
-   `plot` and `plot2D` now take and return a matplotlib Axis to allow for easier customization ([#1472](https://github.com/pybamm-team/PyBaMM/pull/1472))
-   `ParameterValues.evaluate` can now return arrays to allow function parameters to be easily evaluated ([#1472](https://github.com/pybamm-team/PyBaMM/pull/1472))
-   Added option to save only specific cycle numbers when simulating an `Experiment` ([#1459](https://github.com/pybamm-team/PyBaMM/pull/1459))
-   Added capacity-based termination conditions when simulating an `Experiment` ([#1459](https://github.com/pybamm-team/PyBaMM/pull/1459))
-   Added "summary variables" to track degradation over several cycles ([#1459](https://github.com/pybamm-team/PyBaMM/pull/1459))
-   Added `ElectrodeSOH` model for calculating capacities and stoichiometric limits ([#1459](https://github.com/pybamm-team/PyBaMM/pull/1459))
-   Added Batch Study class ([#1455](https://github.com/pybamm-team/PyBaMM/pull/1455))
-   Added `ConcatenationVariable`, which is automatically created when variables are concatenated ([#1453](https://github.com/pybamm-team/PyBaMM/pull/1453))
-   Added "fast with events" mode for the CasADi solver, which solves a model and finds events more efficiently than "safe" mode. As of PR #1450 this feature is still being tested and "safe" mode remains the default ([#1450](https://github.com/pybamm-team/PyBaMM/pull/1450))

## Optimizations

-   Models that mostly use x-averaged quantities (SPM and SPMe) now use x-averaged degradation models ([#1490](https://github.com/pybamm-team/PyBaMM/pull/1490))
-   Improved how the CasADi solver's "safe" mode finds events ([#1450](https://github.com/pybamm-team/PyBaMM/pull/1450))
-   Perform more automatic simplifications of the expression tree ([#1449](https://github.com/pybamm-team/PyBaMM/pull/1449))
-   Reduce time taken to hash a sparse `Matrix` object ([#1449](https://github.com/pybamm-team/PyBaMM/pull/1449))

## Bug fixes

-   Fixed bug with `load_function` ([#1675](https://github.com/pybamm-team/PyBaMM/pull/1675))
-   Updated documentation to include some previously missing functions, such as `erf` and `tanh` ([#1628](https://github.com/pybamm-team/PyBaMM/pull/1628))
-   Fixed reading citation file without closing ([#1620](https://github.com/pybamm-team/PyBaMM/pull/1620))
-   Porosity variation for SEI and plating models is calculated from the film thickness rather than from a separate ODE ([#1617](https://github.com/pybamm-team/PyBaMM/pull/1617))
-   Fixed a bug where the order of the indexing for the entries of variables discretised using FEM was incorrect ([#1556](https://github.com/pybamm-team/PyBaMM/pull/1556))
-   Fix broken module import for spyder when running a script twice ([#1555](https://github.com/pybamm-team/PyBaMM/pull/1555))
-   Fixed ElectrodeSOH model for multi-dimensional simulations ([#1548](https://github.com/pybamm-team/PyBaMM/pull/1548))
-   Removed the overly-restrictive check "each variable in the algebraic eqn keys must appear in the eqn" ([#1510](https://github.com/pybamm-team/PyBaMM/pull/1510))
-   Made parameters importable through pybamm ([#1475](https://github.com/pybamm-team/PyBaMM/pull/1475))

## Breaking changes

-   Refactored the `particle` submodel module, with the models having no size distribution now found in `particle.no_distribution`, and those with a size distribution in `particle.size_distribution`. Renamed submodels to indicate the transport model (Fickian diffusion, polynomial profile) and if they are "x-averaged". E.g., `FickianManyParticles` and `FickianSingleParticle` are now `no_distribution.FickianDiffusion` and `no_distribution.XAveragedFickianDiffusion` ([#1602](https://github.com/pybamm-team/PyBaMM/pull/1602))
-   Changed sensitivity API. Removed `ProcessedSymbolicVariable`, all sensitivity now handled within the solvers and `ProcessedVariable` ()  ([#1552](https://github.com/pybamm-team/PyBaMM/pull/1552))
-   The `Yang2017` parameter set has been removed as the complete parameter set is not publicly available in the literature ([#1577](https://github.com/pybamm-team/PyBaMM/pull/1577))
-   Changed how options are specified for the "loss of active material" and "particle cracking" submodels. "loss of active material" can now be one of "none", "stress-driven", or "reaction-driven", or a 2-tuple for different options in negative and positive electrode. Similarly "particle cracking" (now called "particle mechanics") can now be "none", "swelling only", "swelling and cracking", or a 2-tuple ([#1490](https://github.com/pybamm-team/PyBaMM/pull/1490))
-   Changed the variable in the full diffusion model from "Electrolyte concentration" to "Porosity times concentration" ([#1476](https://github.com/pybamm-team/PyBaMM/pull/1476))
-   Renamed `lithium-ion` folder to `lithium_ion` and `lead-acid` folder to `lead_acid` in parameters ([#1464](https://github.com/pybamm-team/PyBaMM/pull/1464))

# [v0.4.0](https://github.com/pybamm-team/PyBaMM/tree/v0.4.0) - 2021-03-28

This release introduces:
- several new models, including reversible and irreversible plating submodels, submodels for loss of active material, Yang et al.'s (2017) coupled SEI/plating/pore clogging model, and the Newman-Tobias model
- internal optimizations for solving models, particularly for simulating experiments, with more accurate event detection and more efficient numerical methods and post-processing
- parallel solutions of a model with different inputs
- a cleaner installation process for Mac when installing from PyPI, no longer requiring a Homebrew installation of Sundials
- improved plotting functionality, including adding a new 'voltage component' plot
- several other new features, optimizations, and bug fixes, summarized below

## Features
-   Added `NewmanTobias` li-ion battery model ([#1423](https://github.com/pybamm-team/PyBaMM/pull/1423))
-   Added `plot_voltage_components` to easily plot the component overpotentials that make up the voltage ([#1419](https://github.com/pybamm-team/PyBaMM/pull/1419))
-   Made `QuickPlot` more customizable and added an example ([#1419](https://github.com/pybamm-team/PyBaMM/pull/1419))
-   `Solution` objects can now be created by stepping *different* models ([#1408](https://github.com/pybamm-team/PyBaMM/pull/1408))
-   Added Yang et al 2017 model that couples irreversible lithium plating, SEI growth and change in porosity which produces a transition from linear to nonlinear degradation pattern of lithium-ion battery over extended cycles([#1398](https://github.com/pybamm-team/PyBaMM/pull/1398))
-   Added support for Python 3.9 and dropped support for Python 3.6. Python 3.6 may still work but is now untested ([#1370](https://github.com/pybamm-team/PyBaMM/pull/1370))
-   Added the electrolyte overpotential and Ohmic losses for full conductivity, including surface form ([#1350](https://github.com/pybamm-team/PyBaMM/pull/1350))
-   Added functionality to `Citations` to print formatted citations ([#1340](https://github.com/pybamm-team/PyBaMM/pull/1340))
-   Updated the way events are handled in `CasadiSolver` for more accurate event location ([#1328](https://github.com/pybamm-team/PyBaMM/pull/1328))
-   Added error message if initial conditions are outside the bounds of a variable ([#1326](https://github.com/pybamm-team/PyBaMM/pull/1326))
-   Added temperature dependence to density, heat capacity and thermal conductivity ([#1323](https://github.com/pybamm-team/PyBaMM/pull/1323))
-   Added temperature dependence to the transference number (`t_plus`) ([#1317](https://github.com/pybamm-team/PyBaMM/pull/1317))
-   Added new functionality for `Interpolant` ([#1312](https://github.com/pybamm-team/PyBaMM/pull/1312))
-   Added option to express experiments (and extract solutions) in terms of cycles of operating condition ([#1309](https://github.com/pybamm-team/PyBaMM/pull/1309))
-   The event time and state are now returned as part of `Solution.t` and `Solution.y` so that the event is accurately captured in the returned solution ([#1300](https://github.com/pybamm-team/PyBaMM/pull/1300))
-   Added reversible and irreversible lithium plating models ([#1287](https://github.com/pybamm-team/PyBaMM/pull/1287))
-   Reformatted the `BasicDFNHalfCell` to be consistent with the other models ([#1282](https://github.com/pybamm-team/PyBaMM/pull/1282))
-   Added option to make the total interfacial current density a state ([#1280](https://github.com/pybamm-team/PyBaMM/pull/1280))
-   Added functionality to initialize a model using the solution from another model ([#1278](https://github.com/pybamm-team/PyBaMM/pull/1278))
-   Added submodels for active material ([#1262](https://github.com/pybamm-team/PyBaMM/pull/1262))
-   Updated solvers' method `solve()` so it can take a list of inputs dictionaries as the `inputs` keyword argument. In this case the model is solved for each input set in the list, and a list of solutions mapping the set of inputs to the solutions is returned. Note that `solve()` can still take a single dictionary as the `inputs` keyword argument. In this case the behaviour is unchanged compared to previous versions.([#1261](https://github.com/pybamm-team/PyBaMM/pull/1261))
-   Added composite surface form electrolyte models: `CompositeDifferential` and `CompositeAlgebraic` ([#1207](https://github.com/pybamm-team/PyBaMM/issues/1207))

## Optimizations

-   Improved the way an `Experiment` is simulated to reduce solve time (at the cost of slightly higher set-up time) ([#1408](https://github.com/pybamm-team/PyBaMM/pull/1408))
-   Add script and workflow to automatically update parameter_sets.py docstrings ([#1371](https://github.com/pybamm-team/PyBaMM/pull/1371))
-   Add URLs checker in workflows ([#1347](https://github.com/pybamm-team/PyBaMM/pull/1347))
-   The `Solution` class now only creates the concatenated `y` when the user asks for it. This is an optimization step as the concatenation can be slow, especially with larger experiments ([#1331](https://github.com/pybamm-team/PyBaMM/pull/1331))
-   If solver method `solve()` is passed a list of inputs as the `inputs` keyword argument, the resolution of the model for each input set is spread across several Python processes, usually running in parallel on different processors. The default number of processes is the number of processors available. `solve()` takes a new keyword argument `nproc` which can be used to set this number a manually.
-   Variables are now post-processed using CasADi ([#1316](https://github.com/pybamm-team/PyBaMM/pull/1316))
-   Operations such as `1*x` and `0+x` now directly return `x` ([#1252](https://github.com/pybamm-team/PyBaMM/pull/1252))

## Bug fixes

-   Fixed a bug on the boundary conditions of `FickianSingleParticle` and `FickianManyParticles` to ensure mass is conserved ([#1421](https://github.com/pybamm-team/PyBaMM/pull/1421))
-   Fixed a bug where the `PolynomialSingleParticle` submodel gave incorrect results with "dimensionality" equal to 2 ([#1411](https://github.com/pybamm-team/PyBaMM/pull/1411))
-   Fixed a bug where volume averaging in 0D gave the wrong result ([#1411](https://github.com/pybamm-team/PyBaMM/pull/1411))
-   Fixed a sign error in the positive electrode ohmic losses ([#1407](https://github.com/pybamm-team/PyBaMM/pull/1407))
-   Fixed the formulation of the EC reaction SEI model ([#1397](https://github.com/pybamm-team/PyBaMM/pull/1397))
-   Simulations now stop when an experiment becomes infeasible ([#1395](https://github.com/pybamm-team/PyBaMM/pull/1395))
-   Added a check for domains in `Concatenation` ([#1368](https://github.com/pybamm-team/PyBaMM/pull/1368))
-   Differentiation now works even when the differentiation variable is a constant ([#1294](https://github.com/pybamm-team/PyBaMM/pull/1294))
-   Fixed a bug where the event time and state were no longer returned as part of the solution ([#1344](https://github.com/pybamm-team/PyBaMM/pull/1344))
-   Fixed a bug in `CasadiSolver` safe mode which crashed when there were extrapolation events but no termination events ([#1321](https://github.com/pybamm-team/PyBaMM/pull/1321))
-   When an `Interpolant` is extrapolated an error is raised for `CasadiSolver` (and a warning is raised for the other solvers) ([#1315](https://github.com/pybamm-team/PyBaMM/pull/1315))
-   Fixed `Simulation` and `model.new_copy` to fix a bug where changes to the model were overwritten ([#1278](https://github.com/pybamm-team/PyBaMM/pull/1278))

## Breaking changes

-   Removed `Simplification` class and `.simplify()` function ([#1369](https://github.com/pybamm-team/PyBaMM/pull/1369))
-   All example notebooks in PyBaMM's GitHub repository must now include the command `pybamm.print_citations()`, otherwise the tests will fail. This is to encourage people to use this command to cite the relevant papers ([#1340](https://github.com/pybamm-team/PyBaMM/pull/1340))
-   Notation has been homogenised to use positive and negative electrode (instead of cathode and anode). This applies to the parameter folders (now called `'positive_electrodes'` and `'negative_electrodes'`) and the options of `active_material` and `particle_cracking` submodels (now called `'positive'` and `'negative'`) ([#1337](https://github.com/pybamm-team/PyBaMM/pull/1337))
-   `Interpolant` now takes `x` and `y` instead of a single `data` entry ([#1312](https://github.com/pybamm-team/PyBaMM/pull/1312))
-   Boolean model options ('sei porosity change', 'convection') must now be given in string format ('true' or 'false' instead of True or False) ([#1280](https://github.com/pybamm-team/PyBaMM/pull/1280))
-   Operations such as `1*x` and `0+x` now directly return `x`. This can be bypassed by explicitly creating the binary operators, e.g. `pybamm.Multiplication(1, x)` ([#1252](https://github.com/pybamm-team/PyBaMM/pull/1252))
-   `'Cell capacity [A.h]'` has been renamed to `'Nominal cell capacity [A.h]'`. `'Cell capacity [A.h]'` will be deprecated in the next release. ([#1352](https://github.com/pybamm-team/PyBaMM/pull/1352))

# [v0.3.0](https://github.com/pybamm-team/PyBaMM/tree/v0.3.0) - 2020-12-01

This release introduces a new aging model for particle mechanics, a new reduced-order model (TSPMe), and a parameter set for A123 LFP cells. Additionally, there have been several backend optimizations to speed up model creation and solving, and other minor features and bug fixes.

## Features

-   Added a submodel for particle mechanics ([#1232](https://github.com/pybamm-team/PyBaMM/pull/1232))
-   Added a notebook on how to speed up the solver and handle instabilities ([#1223](https://github.com/pybamm-team/PyBaMM/pull/1223))
-   Improve string printing of `BinaryOperator`, `Function`, and `Concatenation` objects ([#1223](https://github.com/pybamm-team/PyBaMM/pull/1223))
-   Added `Solution.integration_time`, which is the time taken just by the integration subroutine, without extra setups ([#1223](https://github.com/pybamm-team/PyBaMM/pull/1223))
-   Added parameter set for an A123 LFP cell ([#1209](https://github.com/pybamm-team/PyBaMM/pull/1209))
-   Added variables related to equivalent circuit models ([#1204](https://github.com/pybamm-team/PyBaMM/pull/1204))
-   Added the `Integrated` electrolyte conductivity submodel ([#1188](https://github.com/pybamm-team/PyBaMM/pull/1188))
-   Added an example script to check conservation of lithium ([#1186](https://github.com/pybamm-team/PyBaMM/pull/1186))
-   Added `erf` and `erfc` functions ([#1184](https://github.com/pybamm-team/PyBaMM/pull/1184))

## Optimizations

-   Add (optional) smooth approximations for the `Minimum`, `Maximum`, `Heaviside`, and `AbsoluteValue` operators ([#1223](https://github.com/pybamm-team/PyBaMM/pull/1223))
-   Avoid unnecessary repeated computations in the solvers ([#1222](https://github.com/pybamm-team/PyBaMM/pull/1222))
-   Rewrite `Symbol.is_constant` to be more efficient ([#1222](https://github.com/pybamm-team/PyBaMM/pull/1222))
-   Cache shape and size calculations ([#1222](https://github.com/pybamm-team/PyBaMM/pull/1222))
-   Only instantiate the geometric, electrical and thermal parameter classes once ([#1222](https://github.com/pybamm-team/PyBaMM/pull/1222))

## Bug fixes

-   Quickplot now works when timescale or lengthscale is a function of an input parameter ([#1234](https://github.com/pybamm-team/PyBaMM/pull/1234))
-   Fix bug that was slowing down creation of the EC reaction SEI submodel ([#1227](https://github.com/pybamm-team/PyBaMM/pull/1227))
-   Add missing separator thermal parameters for the Ecker parameter set ([#1226](https://github.com/pybamm-team/PyBaMM/pull/1226))
-   Make sure simulation solves when evaluated timescale is a function of an input parameter ([#1218](https://github.com/pybamm-team/PyBaMM/pull/1218))
-   Raise error if saving to MATLAB with variable names that MATLAB can't read, and give option of providing alternative variable names ([#1206](https://github.com/pybamm-team/PyBaMM/pull/1206))
-   Raise error if the boundary condition at the origin in a spherical domain is other than no-flux ([#1175](https://github.com/pybamm-team/PyBaMM/pull/1175))
-   Fix boundary conditions at r = 0 for Creating Models notebooks ([#1173](https://github.com/pybamm-team/PyBaMM/pull/1173))

## Breaking changes

-    The parameters "Positive/Negative particle distribution in x" and "Positive/Negative surface area to volume ratio distribution in x" have been deprecated. Instead, users can provide "Positive/Negative particle radius [m]" and "Positive/Negative surface area to volume ratio [m-1]" directly as functions of through-cell position (x [m]) ([#1237](https://github.com/pybamm-team/PyBaMM/pull/1237))

# [v0.2.4](https://github.com/pybamm-team/PyBaMM/tree/v0.2.4) - 2020-09-07

This release adds new operators for more complex models, some basic sensitivity analysis, and a spectral volumes spatial method, as well as some small bug fixes.

## Features

-   Added variables which track the total amount of lithium in the system ([#1136](https://github.com/pybamm-team/PyBaMM/pull/1136))
-   Added `Upwind` and `Downwind` operators for convection ([#1134](https://github.com/pybamm-team/PyBaMM/pull/1134))
-   Added Getting Started notebook on solver options and changing the mesh. Also added a notebook detailing the different thermal options, and a notebook explaining the steps that occur behind the scenes in the `Simulation` class ([#1131](https://github.com/pybamm-team/PyBaMM/pull/1131))
-   Added particle submodel that use a polynomial approximation to the concentration within the electrode particles ([#1130](https://github.com/pybamm-team/PyBaMM/pull/1130))
-   Added `Modulo`, `Floor` and `Ceiling` operators ([#1121](https://github.com/pybamm-team/PyBaMM/pull/1121))
-   Added DFN model for a half cell ([#1121](https://github.com/pybamm-team/PyBaMM/pull/1121))
-   Automatically compute surface area to volume ratio based on particle shape for li-ion models ([#1120](https://github.com/pybamm-team/PyBaMM/pull/1120))
-   Added "R-averaged particle concentration" variables ([#1118](https://github.com/pybamm-team/PyBaMM/pull/1118))
-   Added support for sensitivity calculations to the casadi solver ([#1109](https://github.com/pybamm-team/PyBaMM/pull/1109))
-   Added support for index 1 semi-explicit dae equations and sensitivity calculations to JAX BDF solver ([#1107](https://github.com/pybamm-team/PyBaMM/pull/1107))
-   Allowed keyword arguments to be passed to `Simulation.plot()` ([#1099](https://github.com/pybamm-team/PyBaMM/pull/1099))
-   Added the Spectral Volumes spatial method and the submesh that it works with ([#900](https://github.com/pybamm-team/PyBaMM/pull/900))

## Bug fixes

-   Fixed bug where some parameters were not being set by the `EcReactionLimited` SEI model ([#1136](https://github.com/pybamm-team/PyBaMM/pull/1136))
-   Fixed bug on electrolyte potential for `BasicDFNHalfCell` ([#1133](https://github.com/pybamm-team/PyBaMM/pull/1133))
-   Fixed `r_average` to work with `SecondaryBroadcast` ([#1118](https://github.com/pybamm-team/PyBaMM/pull/1118))
-   Fixed finite volume discretisation of spherical integrals ([#1118](https://github.com/pybamm-team/PyBaMM/pull/1118))
-   `t_eval` now gets changed to a `linspace` if a list of length 2 is passed ([#1113](https://github.com/pybamm-team/PyBaMM/pull/1113))
-   Fixed bug when setting a function with an `InputParameter` ([#1111](https://github.com/pybamm-team/PyBaMM/pull/1111))

## Breaking changes

-   The "fast diffusion" particle option has been renamed "uniform profile" ([#1130](https://github.com/pybamm-team/PyBaMM/pull/1130))
-   The modules containing standard parameters are now classes so they can take options
(e.g. `standard_parameters_lithium_ion` is now `LithiumIonParameters`) ([#1120](https://github.com/pybamm-team/PyBaMM/pull/1120))
-   Renamed `quick_plot_vars` to `output_variables` in `Simulation` to be consistent with `QuickPlot`. Passing `quick_plot_vars` to `Simulation.plot()` has been deprecated and `output_variables` should be passed instead ([#1099](https://github.com/pybamm-team/PyBaMM/pull/1099))

# [v0.2.3](https://github.com/pybamm-team/PyBaMM/tree/v0.2.3) - 2020-07-01

This release enables the use of [Google Colab](https://colab.research.google.com/github/pybamm-team/PyBaMM/blob/main/) for running example notebooks, and adds some small new features and bug fixes.

## Features

-   Added JAX evaluator, and ODE solver ([#1038](https://github.com/pybamm-team/PyBaMM/pull/1038))
-   Reformatted Getting Started notebooks ([#1083](https://github.com/pybamm-team/PyBaMM/pull/1083))
-   Reformatted Landesfeind electrolytes ([#1064](https://github.com/pybamm-team/PyBaMM/pull/1064))
-   Adapted examples to be run in Google Colab ([#1061](https://github.com/pybamm-team/PyBaMM/pull/1061))
-   Added some new solvers for algebraic models ([#1059](https://github.com/pybamm-team/PyBaMM/pull/1059))
-   Added `length_scales` attribute to models ([#1058](https://github.com/pybamm-team/PyBaMM/pull/1058))
-   Added averaging in secondary dimensions ([#1057](https://github.com/pybamm-team/PyBaMM/pull/1057))
-   Added SEI reaction based on Yang et. al. 2017 and reduction in porosity ([#1009](https://github.com/pybamm-team/PyBaMM/issues/1009))

## Optimizations

-   Reformatted CasADi "safe" mode to deal with events better ([#1089](https://github.com/pybamm-team/PyBaMM/pull/1089))

## Bug fixes

-   Fixed a bug in `InterstitialDiffusionLimited` ([#1097](https://github.com/pybamm-team/PyBaMM/pull/1097))
-   Fixed `Simulation` to keep different copies of the model so that parameters can be changed between simulations ([#1090](https://github.com/pybamm-team/PyBaMM/pull/1090))
-   Fixed `model.new_copy()` to keep custom submodels ([#1090](https://github.com/pybamm-team/PyBaMM/pull/1090))
-   2D processed variables can now be evaluated at the domain boundaries ([#1088](https://github.com/pybamm-team/PyBaMM/pull/1088))
-   Update the default variable points to better capture behaviour in the solid particles in li-ion models ([#1081](https://github.com/pybamm-team/PyBaMM/pull/1081))
-   Fix `QuickPlot` to display variables discretised by FEM (in y-z) properly ([#1078](https://github.com/pybamm-team/PyBaMM/pull/1078))
-   Add length scales to `EffectiveResistance` models ([#1071](https://github.com/pybamm-team/PyBaMM/pull/1071))
-   Allowed for pybamm functions exp, sin, cos, sqrt to be used in expression trees that
    are converted to casadi format ([#1067](https://github.com/pybamm-team/PyBaMM/pull/1067))
-   Fix a bug where variables that depend on y and z were transposed in `QuickPlot` ([#1055](https://github.com/pybamm-team/PyBaMM/pull/1055))

## Breaking changes

-   `Simulation.specs` and `Simulation.set_defaults` have been deprecated. Users should create a new `Simulation` object for each different case instead ([#1090](https://github.com/pybamm-team/PyBaMM/pull/1090))
-   The solution times `t_eval` must now be provided to `Simulation.solve()` when not using an experiment or prescribing the current using drive cycle data ([#1086](https://github.com/pybamm-team/PyBaMM/pull/1086))

# [v0.2.2](https://github.com/pybamm-team/PyBaMM/tree/v0.2.2) - 2020-06-01

New SEI models, simplification of submodel structure, as well as optimisations and general bug fixes.

## Features

-   Reformatted `Geometry` and `Mesh` classes ([#1032](https://github.com/pybamm-team/PyBaMM/pull/1032))
-   Added arbitrary geometry to the lumped thermal model ([#718](https://github.com/pybamm-team/PyBaMM/issues/718))
-   Allowed `ProcessedVariable` to handle cases where `len(solution.t)=1` ([#1020](https://github.com/pybamm-team/PyBaMM/pull/1020))
-   Added `BackwardIndefiniteIntegral` symbol ([#1014](https://github.com/pybamm-team/PyBaMM/pull/1014))
-   Added `plot` and `plot2D` to enable easy plotting of `pybamm.Array` objects ([#1008](https://github.com/pybamm-team/PyBaMM/pull/1008))
-   Updated effective current collector models and added example notebook ([#1007](https://github.com/pybamm-team/PyBaMM/pull/1007))
-   Added SEI film resistance as an option ([#994](https://github.com/pybamm-team/PyBaMM/pull/994))
-   Added `parameters` attribute to `pybamm.BaseModel` and `pybamm.Geometry` that lists all of the required parameters ([#993](https://github.com/pybamm-team/PyBaMM/pull/993))
-   Added tab, edge, and surface cooling ([#965](https://github.com/pybamm-team/PyBaMM/pull/965))
-   Added functionality to solver to automatically discretise a 0D model ([#947](https://github.com/pybamm-team/PyBaMM/pull/947))
-   Added sensitivity to `CasadiAlgebraicSolver` ([#940](https://github.com/pybamm-team/PyBaMM/pull/940))
-   Added `ProcessedSymbolicVariable` class, which can handle symbolic variables (i.e. variables for which the inputs are symbolic) ([#940](https://github.com/pybamm-team/PyBaMM/pull/940))
-   Made `QuickPlot` compatible with Google Colab ([#935](https://github.com/pybamm-team/PyBaMM/pull/935))
-   Added `BasicFull` model for lead-acid ([#932](https://github.com/pybamm-team/PyBaMM/pull/932))
-   Added 'arctan' function  ([#973](https://github.com/pybamm-team/PyBaMM/pull/973))

## Optimizations

-   Implementing the use of GitHub Actions for CI ([#855](https://github.com/pybamm-team/PyBaMM/pull/855))
-   Changed default solver for DAE models to `CasadiSolver` ([#978](https://github.com/pybamm-team/PyBaMM/pull/978))
-   Added some extra simplifications to the expression tree ([#971](https://github.com/pybamm-team/PyBaMM/pull/971))
-   Changed the behaviour of "safe" mode in `CasadiSolver` ([#956](https://github.com/pybamm-team/PyBaMM/pull/956))
-   Sped up model building ([#927](https://github.com/pybamm-team/PyBaMM/pull/927))
-   Changed default solver for lead-acid to `CasadiSolver` ([#927](https://github.com/pybamm-team/PyBaMM/pull/927))

## Bug fixes

-   Fix a bug where slider plots do not update properly in notebooks ([#1041](https://github.com/pybamm-team/PyBaMM/pull/1041))
-   Fix storing and plotting external variables in the solution ([#1026](https://github.com/pybamm-team/PyBaMM/pull/1026))
-   Fix running a simulation with a model that is already discretized ([#1025](https://github.com/pybamm-team/PyBaMM/pull/1025))
-   Fix CI not triggering for PR. ([#1013](https://github.com/pybamm-team/PyBaMM/pull/1013))
-   Fix schedule testing running too often. ([#1010](https://github.com/pybamm-team/PyBaMM/pull/1010))
-   Fix doctests failing due to mismatch in unsorted output.([#990](https://github.com/pybamm-team/PyBaMM/pull/990))
-   Added extra checks when creating a model, for clearer errors ([#971](https://github.com/pybamm-team/PyBaMM/pull/971))
-   Fixed `Interpolant` ids to allow processing ([#962](https://github.com/pybamm-team/PyBaMM/pull/962))
-   Fixed a bug in the initial conditions of the potential pair model ([#954](https://github.com/pybamm-team/PyBaMM/pull/954))
-   Changed simulation attributes to assign copies rather than the objects themselves ([#952](https://github.com/pybamm-team/PyBaMM/pull/952))
-   Added default values to base model so that it works with the `Simulation` class ([#952](https://github.com/pybamm-team/PyBaMM/pull/952))
-   Fixed solver to recompute initial conditions when inputs are changed ([#951](https://github.com/pybamm-team/PyBaMM/pull/951))
-   Reformatted thermal submodels ([#938](https://github.com/pybamm-team/PyBaMM/pull/938))
-   Reformatted electrolyte submodels ([#927](https://github.com/pybamm-team/PyBaMM/pull/927))
-   Reformatted convection submodels ([#635](https://github.com/pybamm-team/PyBaMM/pull/635))

## Breaking changes

-   Geometry should no longer be given keys 'primary' or 'secondary' ([#1032](https://github.com/pybamm-team/PyBaMM/pull/1032))
-   Calls to `ProcessedVariable` objects are now made using dimensional time and space ([#1028](https://github.com/pybamm-team/PyBaMM/pull/1028))
-   For variables discretised using finite elements the result returned by calling `ProcessedVariable` is now transposed ([#1020](https://github.com/pybamm-team/PyBaMM/pull/1020))
-   Renamed "surface area density" to "surface area to volume ratio" ([#975](https://github.com/pybamm-team/PyBaMM/pull/975))
-   Replaced "reaction rate" with "exchange-current density" ([#975](https://github.com/pybamm-team/PyBaMM/pull/975))
-   Changed the implementation of reactions in submodels ([#948](https://github.com/pybamm-team/PyBaMM/pull/948))
-   Removed some inputs like `T_inf`, `R_g` and activation energies to some of the standard function parameters. This is because each of those inputs is specific to a particular function (e.g. the reference temperature at which the function was measured). To change a property such as the activation energy, users should create a new function, specifying the relevant property as a `Parameter` or `InputParameter` ([#942](https://github.com/pybamm-team/PyBaMM/pull/942))
-   The thermal option 'xyz-lumped' has been removed. The option 'thermal current collector' has also been removed ([#938](https://github.com/pybamm-team/PyBaMM/pull/938))
-   The 'C-rate' parameter has been deprecated. Use 'Current function [A]' instead. The cell capacity can be accessed as 'Cell capacity [A.h]', and used to calculate current from C-rate ([#952](https://github.com/pybamm-team/PyBaMM/pull/952))

# [v0.2.1](https://github.com/pybamm-team/PyBaMM/tree/v0.2.1) - 2020-03-31

New expression tree node types, models, parameter sets and solvers, as well as general bug fixes and new examples.

## Features

-   Store variable slices in model for inspection ([#925](https://github.com/pybamm-team/PyBaMM/pull/925))
-   Added LiNiCoO2 parameter set from Ecker et. al. ([#922](https://github.com/pybamm-team/PyBaMM/pull/922))
-   Made t_plus (optionally) a function of electrolyte concentration, and added (1 + dlnf/dlnc) to models ([#921](https://github.com/pybamm-team/PyBaMM/pull/921))
-   Added `DummySolver` for empty models ([#915](https://github.com/pybamm-team/PyBaMM/pull/915))
-   Added functionality to broadcast to edges ([#891](https://github.com/pybamm-team/PyBaMM/pull/891))
-   Reformatted and cleaned up `QuickPlot` ([#886](https://github.com/pybamm-team/PyBaMM/pull/886))
-   Added thermal effects to lead-acid models ([#885](https://github.com/pybamm-team/PyBaMM/pull/885))
-   Added a helper function for info on function parameters ([#881](https://github.com/pybamm-team/PyBaMM/pull/881))
-   Added additional notebooks showing how to create and compare models ([#877](https://github.com/pybamm-team/PyBaMM/pull/877))
-   Added `Minimum`, `Maximum` and `Sign` operators
    ([#876](https://github.com/pybamm-team/PyBaMM/pull/876))
-   Added a search feature to `FuzzyDict` ([#875](https://github.com/pybamm-team/PyBaMM/pull/875))
-   Add ambient temperature as a function of time ([#872](https://github.com/pybamm-team/PyBaMM/pull/872))
-   Added `CasadiAlgebraicSolver` for solving algebraic systems with CasADi ([#868](https://github.com/pybamm-team/PyBaMM/pull/868))
-   Added electrolyte functions from Landesfeind ([#860](https://github.com/pybamm-team/PyBaMM/pull/860))
-   Add new symbols `VariableDot`, representing the derivative of a variable wrt time,
    and `StateVectorDot`, representing the derivative of a state vector wrt time
    ([#858](https://github.com/pybamm-team/PyBaMM/issues/858))

## Bug fixes

-   Filter out discontinuities that occur after solve times
    ([#941](https://github.com/pybamm-team/PyBaMM/pull/945))
-   Fixed tight layout for QuickPlot in jupyter notebooks ([#930](https://github.com/pybamm-team/PyBaMM/pull/930))
-   Fixed bug raised if function returns a scalar ([#919](https://github.com/pybamm-team/PyBaMM/pull/919))
-   Fixed event handling in `ScipySolver` ([#905](https://github.com/pybamm-team/PyBaMM/pull/905))
-   Made input handling clearer in solvers ([#905](https://github.com/pybamm-team/PyBaMM/pull/905))
-   Updated Getting started notebook 2 ([#903](https://github.com/pybamm-team/PyBaMM/pull/903))
-   Reformatted external circuit submodels ([#879](https://github.com/pybamm-team/PyBaMM/pull/879))
-   Some bug fixes to generalize specifying models that aren't battery models, see [#846](https://github.com/pybamm-team/PyBaMM/issues/846)
-   Reformatted interface submodels to be more readable ([#866](https://github.com/pybamm-team/PyBaMM/pull/866))
-   Removed double-counted "number of electrodes connected in parallel" from simulation ([#864](https://github.com/pybamm-team/PyBaMM/pull/864))

## Breaking changes

-   Changed keyword argument `u` for inputs (when evaluating an object) to `inputs` ([#905](https://github.com/pybamm-team/PyBaMM/pull/905))
-   Removed "set external temperature" and "set external potential" options. Use "external submodels" option instead ([#862](https://github.com/pybamm-team/PyBaMM/pull/862))

# [v0.2.0](https://github.com/pybamm-team/PyBaMM/tree/v0.2.0) - 2020-02-26

This release introduces many new features and optimizations. All models can now be solved using the pip installation - in particular, the DFN can be solved in around 0.1s. Other highlights include an improved user interface, simulations of experimental protocols (GITT, CCCV, etc), new parameter sets for NCA and LGM50, drive cycles, "input parameters" and "external variables" for quickly solving models with different parameter values and coupling with external software, and general bug fixes and optimizations.

## Features

-   Added LG M50 parameter set from Chen 2020 ([#854](https://github.com/pybamm-team/PyBaMM/pull/854))
-   Changed rootfinding algorithm to CasADi, scipy.optimize.root still accessible as an option ([#844](https://github.com/pybamm-team/PyBaMM/pull/844))
-   Added capacitance effects to lithium-ion models ([#842](https://github.com/pybamm-team/PyBaMM/pull/842))
-   Added NCA parameter set ([#824](https://github.com/pybamm-team/PyBaMM/pull/824))
-   Added functionality to `Solution` that automatically gets `t_eval` from the data when simulating drive cycles and performs checks to ensure the output has the required resolution to accurately capture the input current ([#819](https://github.com/pybamm-team/PyBaMM/pull/819))
-   Added `Citations` object to print references when specific functionality is used ([#818](https://github.com/pybamm-team/PyBaMM/pull/818))
-   Updated `Solution` to allow exporting to matlab and csv formats ([#811](https://github.com/pybamm-team/PyBaMM/pull/811))
-   Allow porosity to vary in space ([#809](https://github.com/pybamm-team/PyBaMM/pull/809))
-   Added functionality to solve DAE models with non-smooth current inputs ([#808](https://github.com/pybamm-team/PyBaMM/pull/808))
-   Added functionality to simulate experiments and testing protocols ([#807](https://github.com/pybamm-team/PyBaMM/pull/807))
-   Added fuzzy string matching for parameters and variables ([#796](https://github.com/pybamm-team/PyBaMM/pull/796))
-   Changed ParameterValues to raise an error when a parameter that wasn't previously defined is updated ([#796](https://github.com/pybamm-team/PyBaMM/pull/796))
-   Added some basic models (BasicSPM and BasicDFN) in order to clearly demonstrate the PyBaMM model structure for battery models ([#795](https://github.com/pybamm-team/PyBaMM/pull/795))
-   Allow initial conditions in the particle to depend on x ([#786](https://github.com/pybamm-team/PyBaMM/pull/786))
-   Added the harmonic mean to the Finite Volume method, which is now used when computing fluxes ([#783](https://github.com/pybamm-team/PyBaMM/pull/783))
-   Refactored `Solution` to make it a dictionary that contains all of the solution variables. This automatically creates `ProcessedVariable` objects when required, so that the solution can be obtained much more easily. ([#781](https://github.com/pybamm-team/PyBaMM/pull/781))
-   Added notebook to explain broadcasts ([#776](https://github.com/pybamm-team/PyBaMM/pull/776))
-   Added a step to discretisation that automatically compute the inverse of the mass matrix of the differential part of the problem so that the underlying DAEs can be provided in semi-explicit form, as required by the CasADi solver ([#769](https://github.com/pybamm-team/PyBaMM/pull/769))
-   Added the gradient operation for the Finite Element Method ([#767](https://github.com/pybamm-team/PyBaMM/pull/767))
-   Added `InputParameter` node for quickly changing parameter values ([#752](https://github.com/pybamm-team/PyBaMM/pull/752))
-   Added submodels for operating modes other than current-controlled ([#751](https://github.com/pybamm-team/PyBaMM/pull/751))
-   Changed finite volume discretisation to use exact values provided by Neumann boundary conditions when computing the gradient instead of adding ghost nodes([#748](https://github.com/pybamm-team/PyBaMM/pull/748))
-   Added optional R(x) distribution in particle models ([#745](https://github.com/pybamm-team/PyBaMM/pull/745))
-   Generalized importing of external variables ([#728](https://github.com/pybamm-team/PyBaMM/pull/728))
-   Separated active and inactive material volume fractions ([#726](https://github.com/pybamm-team/PyBaMM/pull/726))
-   Added submodels for tortuosity ([#726](https://github.com/pybamm-team/PyBaMM/pull/726))
-   Simplified the interface for setting current functions ([#723](https://github.com/pybamm-team/PyBaMM/pull/723))
-   Added Heaviside operator ([#723](https://github.com/pybamm-team/PyBaMM/pull/723))
-   New extrapolation methods ([#707](https://github.com/pybamm-team/PyBaMM/pull/707))
-   Added some "Getting Started" documentation ([#703](https://github.com/pybamm-team/PyBaMM/pull/703))
-   Allow abs tolerance to be set by variable for IDA KLU solver ([#700](https://github.com/pybamm-team/PyBaMM/pull/700))
-   Added Simulation class ([#693](https://github.com/pybamm-team/PyBaMM/pull/693)) with load/save functionality ([#732](https://github.com/pybamm-team/PyBaMM/pull/732))
-   Added interface to CasADi solver ([#687](https://github.com/pybamm-team/PyBaMM/pull/687), [#691](https://github.com/pybamm-team/PyBaMM/pull/691), [#714](https://github.com/pybamm-team/PyBaMM/pull/714)). This makes the SUNDIALS DAE solvers (Scikits and KLU) truly optional (though IDA KLU is recommended for solving the DFN).
-   Added option to use CasADi's Algorithmic Differentiation framework to calculate Jacobians ([#687](https://github.com/pybamm-team/PyBaMM/pull/687))
-   Added method to evaluate parameters more easily ([#669](https://github.com/pybamm-team/PyBaMM/pull/669))
-   Added `Jacobian` class to reuse known Jacobians of expressions ([#665](https://github.com/pybamm-team/PyBaMM/pull/670))
-   Added `Interpolant` class to interpolate experimental data (e.g. OCP curves) ([#661](https://github.com/pybamm-team/PyBaMM/pull/661))
-   Added interface (via pybind11) to sundials with the IDA KLU sparse linear solver ([#657](https://github.com/pybamm-team/PyBaMM/pull/657))
-   Allowed parameters to be set by material or by specifying a particular paper ([#647](https://github.com/pybamm-team/PyBaMM/pull/647))
-   Set relative and absolute tolerances independently in solvers ([#645](https://github.com/pybamm-team/PyBaMM/pull/645))
-   Added basic method to allow (a part of) the State Vector to be updated with results obtained from another solution or package ([#624](https://github.com/pybamm-team/PyBaMM/pull/624))
-   Added some non-uniform meshes in 1D and 2D ([#617](https://github.com/pybamm-team/PyBaMM/pull/617))

## Optimizations

-   Now simplifying objects that are constant as soon as they are created ([#801](https://github.com/pybamm-team/PyBaMM/pull/801))
-   Simplified solver interface ([#800](https://github.com/pybamm-team/PyBaMM/pull/800))
-   Added caching for shape evaluation, used during discretisation ([#780](https://github.com/pybamm-team/PyBaMM/pull/780))
-   Added an option to skip model checks during discretisation, which could be slow for large models ([#739](https://github.com/pybamm-team/PyBaMM/pull/739))
-   Use CasADi's automatic differentation algorithms by default when solving a model ([#714](https://github.com/pybamm-team/PyBaMM/pull/714))
-   Avoid re-checking size when making a copy of an `Index` object ([#656](https://github.com/pybamm-team/PyBaMM/pull/656))
-   Avoid recalculating `_evaluation_array` when making a copy of a `StateVector` object ([#653](https://github.com/pybamm-team/PyBaMM/pull/653))

## Bug fixes

-   Fixed a bug where current loaded from data was incorrectly scaled with the cell capacity ([#852](https://github.com/pybamm-team/PyBaMM/pull/852))
-   Moved evaluation of initial conditions to solver ([#839](https://github.com/pybamm-team/PyBaMM/pull/839))
-   Fixed a bug where the first line of the data wasn't loaded when parameters are loaded from data ([#819](https://github.com/pybamm-team/PyBaMM/pull/819))
-   Made `graphviz` an optional dependency ([#810](https://github.com/pybamm-team/PyBaMM/pull/810))
-   Fixed examples to run with basic pip installation ([#800](https://github.com/pybamm-team/PyBaMM/pull/800))
-   Added events for CasADi solver when stepping ([#800](https://github.com/pybamm-team/PyBaMM/pull/800))
-   Improved implementation of broadcasts ([#776](https://github.com/pybamm-team/PyBaMM/pull/776))
-   Fixed a bug which meant that the Ohmic heating in the current collectors was incorrect if using the Finite Element Method ([#767](https://github.com/pybamm-team/PyBaMM/pull/767))
-   Improved automatic broadcasting ([#747](https://github.com/pybamm-team/PyBaMM/pull/747))
-   Fixed bug with wrong temperature in initial conditions ([#737](https://github.com/pybamm-team/PyBaMM/pull/737))
-   Improved flexibility of parameter values so that parameters (such as diffusivity or current) can be set as functions or scalars ([#723](https://github.com/pybamm-team/PyBaMM/pull/723))
-   Fixed a bug where boundary conditions were sometimes handled incorrectly in 1+1D models ([#713](https://github.com/pybamm-team/PyBaMM/pull/713))
-   Corrected a sign error in Dirichlet boundary conditions in the Finite Element Method ([#706](https://github.com/pybamm-team/PyBaMM/pull/706))
-   Passed the correct dimensional temperature to open circuit potential ([#702](https://github.com/pybamm-team/PyBaMM/pull/702))
-   Added missing temperature dependence in electrolyte and interface submodels ([#698](https://github.com/pybamm-team/PyBaMM/pull/698))
-   Fixed differentiation of functions that have more than one argument ([#687](https://github.com/pybamm-team/PyBaMM/pull/687))
-   Added warning if `ProcessedVariable` is called outside its interpolation range ([#681](https://github.com/pybamm-team/PyBaMM/pull/681))
-   Updated installation instructions for Mac OS ([#680](https://github.com/pybamm-team/PyBaMM/pull/680))
-   Improved the way `ProcessedVariable` objects are created in higher dimensions ([#581](https://github.com/pybamm-team/PyBaMM/pull/581))

## Breaking changes

-   Time for solver should now be given in seconds ([#832](https://github.com/pybamm-team/PyBaMM/pull/832))
-   Model events are now represented as a list of `pybamm.Event` ([#759](https://github.com/pybamm-team/PyBaMM/issues/759)
-   Removed `ParameterValues.update_model`, whose functionality is now replaced by `InputParameter` ([#801](https://github.com/pybamm-team/PyBaMM/pull/801))
-   Removed `Outer` and `Kron` nodes as no longer used ([#777](https://github.com/pybamm-team/PyBaMM/pull/777))
-   Moved `results` to separate repositories ([#761](https://github.com/pybamm-team/PyBaMM/pull/761))
-   The parameters "Bruggeman coefficient" must now be specified separately as "Bruggeman coefficient (electrolyte)" and "Bruggeman coefficient (electrode)"
-   The current classes (`GetConstantCurrent`, `GetUserCurrent` and `GetUserData`) have now been removed. Please refer to the [`change-input-current` notebook](https://github.com/pybamm-team/PyBaMM/blob/main/examples/notebooks/change-input-current.ipynb) for information on how to specify an input current
-   Parameter functions must now use pybamm functions instead of numpy functions (e.g. `pybamm.exp` instead of `numpy.exp`), as these are then used to construct the expression tree directly. Generally, pybamm syntax follows numpy syntax; please get in touch if a function you need is missing.
-   The current must now be updated by changing "Current function [A]" or "C-rate" instead of "Typical current [A]"


# [v0.1.0](https://github.com/pybamm-team/PyBaMM/tree/v0.1.0) - 2019-10-08

This is the first official version of PyBaMM.
Please note that PyBaMM in still under active development, and so the API may change in the future.

## Features

### Models

#### Lithium-ion

- Single Particle Model (SPM)
- Single Particle Model with electrolyte (SPMe)
- Doyle-Fuller-Newman (DFN) model

with the following optional physics:

- Thermal effects
- Fast diffusion in particles
- 2+1D (pouch cell)

#### Lead-acid

- Leading-Order Quasi-Static model
- First-Order Quasi-Static model
- Composite model
- Full model

with the following optional physics:

- Hydrolysis side reaction
- Capacitance effects
- 2+1D


### Spatial discretisations

- Finite Volume (1D only)
- Finite Element (scikit, 2D only)

### Solvers

- Scipy
- Scikits ODE
- Scikits DAE
- IDA KLU sparse linear solver (Sundials)
- Algebraic (root-finding)<|MERGE_RESOLUTION|>--- conflicted
+++ resolved
@@ -2,15 +2,12 @@
 
 ## Features
 
-<<<<<<< HEAD
 -   Added "Discharge energy [W.h]", which is the integral of the power in Watts, as an optional output. Set the option "calculate discharge energy" to "true" to get this output ("false" by default, since it can slow down some of the simple models) ([#1969](https://github.com/pybamm-team/PyBaMM/pull/1969)))
-=======
 -   Added an option "calculate heat source for isothermal models" to choose whether or not the heat generation terms are computed when running models with the option `thermal="isothermal"`  ([#1958](https://github.com/pybamm-team/PyBaMM/pull/1958))
 
 ## Bug fixes
 
 -   Fixed a bug where isothermal models did not compute any heat source terms ([#1958](https://github.com/pybamm-team/PyBaMM/pull/1958))
->>>>>>> abba68ea
 
 ## Breaking changes
 
@@ -20,11 +17,7 @@
 
 ## Features
 
-<<<<<<< HEAD
--   Isothermal models now compute heat source terms (but the temperature remains constant). The models now also account for current collector heating when `dimensionality=0` ([#1929](https://github.com/pybamm-team/PyBaMM/pull/1929)))
-=======
 -   Isothermal models now calculate heat source terms (but the temperature remains constant). The models now also account for current collector heating when `dimensionality=0` ([#1929](https://github.com/pybamm-team/PyBaMM/pull/1929))
->>>>>>> abba68ea
 -   Added new models for power control and resistance control ([#1917](https://github.com/pybamm-team/PyBaMM/pull/1917))
 -   Initial concentrations can now be provided as a function of `r` as well as `x` ([#1866](https://github.com/pybamm-team/PyBaMM/pull/1866))
 
