# [Unreleased](https://github.com/pybamm-team/PyBaMM)

## Features

<<<<<<< HEAD
-   Added `Minimum`, `Maximum` and `Sign` operators

## Bug fixes

-   Some bug fixes to generalize specifying models that aren't battery models, see [#846](https://github.com/pybamm-team/PyBaMM/issues/846)
=======
-   Added `CasadiAlgebraicSolver` for solving algebraic systems with CasADi ([#868](https://github.com/pybamm-team/PyBaMM/pull/868))

## Bug fixes

-   Reformatted interface submodels to be more readable ([#866](https://github.com/pybamm-team/PyBaMM/pull/866))
-   Removed double-counted "number of electrodes connected in parallel" from simulation ([#864](https://github.com/pybamm-team/PyBaMM/pull/864))
>>>>>>> 0810b3ab

## Breaking changes

-   Removed "set external temperature" and "set external potential" options. Use "external submodels" option instead ([#862](https://github.com/pybamm-team/PyBaMM/pull/862))

# [v0.2.0](https://github.com/pybamm-team/PyBaMM/tree/v0.2.0) - 2020-02-26

This release introduces many new features and optimizations. All models can now be solved using the pip installation - in particular, the DFN can be solved in around 0.1s. Other highlights include an improved user interface, simulations of experimental protocols (GITT, CCCV, etc), new parameter sets for NCA and LGM50, drive cycles, "input parameters" and "external variables" for quickly solving models with different parameter values and coupling with external software, and general bug fixes and optimizations.

## Features

-   Added LG M50 parameter set ([#854](https://github.com/pybamm-team/PyBaMM/pull/854))
-   Changed rootfinding algorithm to CasADi, scipy.optimize.root still accessible as an option ([#844](https://github.com/pybamm-team/PyBaMM/pull/844))
-   Added capacitance effects to lithium-ion models ([#842](https://github.com/pybamm-team/PyBaMM/pull/842))
-   Added NCA parameter set ([#824](https://github.com/pybamm-team/PyBaMM/pull/824))
-   Added functionality to `Solution` that automatically gets `t_eval` from the data when simulating drive cycles and performs checks to ensure the output has the required resolution to accurately capture the input current ([#819](https://github.com/pybamm-team/PyBaMM/pull/819))
-   Added `Citations` object to print references when specific functionality is used ([#818](https://github.com/pybamm-team/PyBaMM/pull/818))
-   Updated `Solution` to allow exporting to matlab and csv formats ([#811](https://github.com/pybamm-team/PyBaMM/pull/811))
-   Allow porosity to vary in space ([#809](https://github.com/pybamm-team/PyBaMM/pull/809))
-   Added functionality to solve DAE models with non-smooth current inputs ([#808](https://github.com/pybamm-team/PyBaMM/pull/808))
-   Added functionality to simulate experiments and testing protocols ([#807](https://github.com/pybamm-team/PyBaMM/pull/807))
-   Added fuzzy string matching for parameters and variables ([#796](https://github.com/pybamm-team/PyBaMM/pull/796))
-   Changed ParameterValues to raise an error when a parameter that wasn't previously defined is updated ([#796](https://github.com/pybamm-team/PyBaMM/pull/796))
-   Added some basic models (BasicSPM and BasicDFN) in order to clearly demonstrate the PyBaMM model structure for battery models ([#795](https://github.com/pybamm-team/PyBaMM/pull/795))
-   Allow initial conditions in the particle to depend on x ([#786](https://github.com/pybamm-team/PyBaMM/pull/786))
-   Added the harmonic mean to the Finite Volume method, which is now used when computing fluxes ([#783](https://github.com/pybamm-team/PyBaMM/pull/783))
-   Refactored `Solution` to make it a dictionary that contains all of the solution variables. This automatically creates `ProcessedVariable` objects when required, so that the solution can be obtained much more easily. ([#781](https://github.com/pybamm-team/PyBaMM/pull/781))
-   Added notebook to explain broadcasts ([#776](https://github.com/pybamm-team/PyBaMM/pull/776))
-   Added a step to discretisation that automatically compute the inverse of the mass matrix of the differential part of the problem so that the underlying DAEs can be provided in semi-explicit form, as required by the CasADi solver ([#769](https://github.com/pybamm-team/PyBaMM/pull/769))
-   Added the gradient operation for the Finite Element Method ([#767](https://github.com/pybamm-team/PyBaMM/pull/767))
-   Added `InputParameter` node for quickly changing parameter values ([#752](https://github.com/pybamm-team/PyBaMM/pull/752))
-   Added submodels for operating modes other than current-controlled ([#751](https://github.com/pybamm-team/PyBaMM/pull/751))
-   Changed finite volume discretisation to use exact values provided by Neumann boundary conditions when computing the gradient instead of adding ghost nodes([#748](https://github.com/pybamm-team/PyBaMM/pull/748))
-   Added optional R(x) distribution in particle models ([#745](https://github.com/pybamm-team/PyBaMM/pull/745))
-   Generalized importing of external variables ([#728](https://github.com/pybamm-team/PyBaMM/pull/728))
-   Separated active and inactive material volume fractions ([#726](https://github.com/pybamm-team/PyBaMM/pull/726))
-   Added submodels for tortuosity ([#726](https://github.com/pybamm-team/PyBaMM/pull/726))
-   Simplified the interface for setting current functions ([#723](https://github.com/pybamm-team/PyBaMM/pull/723))
-   Added Heaviside operator ([#723](https://github.com/pybamm-team/PyBaMM/pull/723))
-   New extrapolation methods ([#707](https://github.com/pybamm-team/PyBaMM/pull/707))
-   Added some "Getting Started" documentation ([#703](https://github.com/pybamm-team/PyBaMM/pull/703))
-   Allow abs tolerance to be set by variable for IDA KLU solver ([#700](https://github.com/pybamm-team/PyBaMM/pull/700))
-   Added Simulation class ([#693](https://github.com/pybamm-team/PyBaMM/pull/693)) with load/save functionality ([#732](https://github.com/pybamm-team/PyBaMM/pull/732))
-   Added interface to CasADi solver ([#687](https://github.com/pybamm-team/PyBaMM/pull/687), [#691](https://github.com/pybamm-team/PyBaMM/pull/691), [#714](https://github.com/pybamm-team/PyBaMM/pull/714)). This makes the SUNDIALS DAE solvers (Scikits and KLU) truly optional (though IDA KLU is recommended for solving the DFN).
-   Added option to use CasADi's Algorithmic Differentiation framework to calculate Jacobians ([#687](https://github.com/pybamm-team/PyBaMM/pull/687))
-   Added method to evaluate parameters more easily ([#669](https://github.com/pybamm-team/PyBaMM/pull/669))
-   Added `Jacobian` class to reuse known Jacobians of expressions ([#665](https://github.com/pybamm-team/PyBaMM/pull/670))
-   Added `Interpolant` class to interpolate experimental data (e.g. OCP curves) ([#661](https://github.com/pybamm-team/PyBaMM/pull/661))
-   Added interface (via pybind11) to sundials with the IDA KLU sparse linear solver ([#657](https://github.com/pybamm-team/PyBaMM/pull/657))
-   Allowed parameters to be set by material or by specifying a particular paper ([#647](https://github.com/pybamm-team/PyBaMM/pull/647))
-   Set relative and absolute tolerances independently in solvers ([#645](https://github.com/pybamm-team/PyBaMM/pull/645))
-   Added basic method to allow (a part of) the State Vector to be updated with results obtained from another solution or package ([#624](https://github.com/pybamm-team/PyBaMM/pull/624))
-   Added some non-uniform meshes in 1D and 2D ([#617](https://github.com/pybamm-team/PyBaMM/pull/617))

## Optimizations

-   Now simplifying objects that are constant as soon as they are created ([#801](https://github.com/pybamm-team/PyBaMM/pull/801))
-   Simplified solver interface ([#800](https://github.com/pybamm-team/PyBaMM/pull/800))
-   Added caching for shape evaluation, used during discretisation ([#780](https://github.com/pybamm-team/PyBaMM/pull/780))
-   Added an option to skip model checks during discretisation, which could be slow for large models ([#739](https://github.com/pybamm-team/PyBaMM/pull/739))
-   Use CasADi's automatic differentation algorithms by default when solving a model ([#714](https://github.com/pybamm-team/PyBaMM/pull/714))
-   Avoid re-checking size when making a copy of an `Index` object ([#656](https://github.com/pybamm-team/PyBaMM/pull/656))
-   Avoid recalculating `_evaluation_array` when making a copy of a `StateVector` object ([#653](https://github.com/pybamm-team/PyBaMM/pull/653))

## Bug fixes

-   Fixed a bug where current loaded from data was incorrectly scaled with the cell capacity ([#852](https://github.com/pybamm-team/PyBaMM/pull/852))
-   Moved evaluation of initial conditions to solver ([#839](https://github.com/pybamm-team/PyBaMM/pull/839))
-   Fixed a bug where the first line of the data wasn't loaded when parameters are loaded from data ([#819](https://github.com/pybamm-team/PyBaMM/pull/819))
-   Made `graphviz` an optional dependency ([#810](https://github.com/pybamm-team/PyBaMM/pull/810))
-   Fixed examples to run with basic pip installation ([#800](https://github.com/pybamm-team/PyBaMM/pull/800))
-   Added events for CasADi solver when stepping ([#800](https://github.com/pybamm-team/PyBaMM/pull/800))
-   Improved implementation of broadcasts ([#776](https://github.com/pybamm-team/PyBaMM/pull/776))
-   Fixed a bug which meant that the Ohmic heating in the current collectors was incorrect if using the Finite Element Method ([#767](https://github.com/pybamm-team/PyBaMM/pull/767))
-   Improved automatic broadcasting ([#747](https://github.com/pybamm-team/PyBaMM/pull/747))
-   Fixed bug with wrong temperature in initial conditions ([#737](https://github.com/pybamm-team/PyBaMM/pull/737))
-   Improved flexibility of parameter values so that parameters (such as diffusivity or current) can be set as functions or scalars ([#723](https://github.com/pybamm-team/PyBaMM/pull/723))
-   Fixed a bug where boundary conditions were sometimes handled incorrectly in 1+1D models ([#713](https://github.com/pybamm-team/PyBaMM/pull/713))
-   Corrected a sign error in Dirichlet boundary conditions in the Finite Element Method ([#706](https://github.com/pybamm-team/PyBaMM/pull/706))
-   Passed the correct dimensional temperature to open circuit potential ([#702](https://github.com/pybamm-team/PyBaMM/pull/702))
-   Added missing temperature dependence in electrolyte and interface submodels ([#698](https://github.com/pybamm-team/PyBaMM/pull/698))
-   Fixed differentiation of functions that have more than one argument ([#687](https://github.com/pybamm-team/PyBaMM/pull/687))
-   Added warning if `ProcessedVariable` is called outside its interpolation range ([#681](https://github.com/pybamm-team/PyBaMM/pull/681))
-   Updated installation instructions for Mac OS ([#680](https://github.com/pybamm-team/PyBaMM/pull/680))
-   Improved the way `ProcessedVariable` objects are created in higher dimensions ([#581](https://github.com/pybamm-team/PyBaMM/pull/581))

## Breaking changes

-   Time for solver should now be given in seconds ([#832](https://github.com/pybamm-team/PyBaMM/pull/832))
-   Model events are now represented as a list of `pybamm.Event` ([#759](https://github.com/pybamm-team/PyBaMM/issues/759)
-   Removed `ParameterValues.update_model`, whose functionality is now replaced by `InputParameter` ([#801](https://github.com/pybamm-team/PyBaMM/pull/801))
-   Removed `Outer` and `Kron` nodes as no longer used ([#777](https://github.com/pybamm-team/PyBaMM/pull/777))
-   Moved `results` to separate repositories ([#761](https://github.com/pybamm-team/PyBaMM/pull/761))
-   The parameters "Bruggeman coefficient" must now be specified separately as "Bruggeman coefficient (electrolyte)" and "Bruggeman coefficient (electrode)"
-   The current classes (`GetConstantCurrent`, `GetUserCurrent` and `GetUserData`) have now been removed. Please refer to the [`change-input-current` notebook](https://github.com/pybamm-team/PyBaMM/blob/master/examples/notebooks/change-input-current.ipynb) for information on how to specify an input current
-   Parameter functions must now use pybamm functions instead of numpy functions (e.g. `pybamm.exp` instead of `numpy.exp`), as these are then used to construct the expression tree directly. Generally, pybamm syntax follows numpy syntax; please get in touch if a function you need is missing.
-   The current must now be updated by changing "Current function [A]" or "C-rate" instead of "Typical current [A]"


# [v0.1.0](https://github.com/pybamm-team/PyBaMM/tree/v0.1.0) - 2019-10-08

This is the first official version of PyBaMM.
Please note that PyBaMM in still under active development, and so the API may change in the future.

## Features

### Models

#### Lithium-ion

- Single Particle Model (SPM)
- Single Particle Model with electrolyte (SPMe)
- Doyle-Fuller-Newman (DFN) model

with the following optional physics:

- Thermal effects
- Fast diffusion in particles
- 2+1D (pouch cell)

#### Lead-acid

- Leading-Order Quasi-Static model
- First-Order Quasi-Static model
- Composite model
- Full model

with the following optional physics:

- Hydrolysis side reaction
- Capacitance effects
- 2+1D


### Spatial discretisations

- Finite Volume (1D only)
- Finite Element (scikit, 2D only)

### Solvers

- Scipy
- Scikits ODE
- Scikits DAE
- IDA KLU sparse linear solver (Sundials)
- Algebraic (root-finding)<|MERGE_RESOLUTION|>--- conflicted
+++ resolved
@@ -2,20 +2,14 @@
 
 ## Features
 
-<<<<<<< HEAD
 -   Added `Minimum`, `Maximum` and `Sign` operators
+-   Added `CasadiAlgebraicSolver` for solving algebraic systems with CasADi ([#868](https://github.com/pybamm-team/PyBaMM/pull/868))
 
 ## Bug fixes
 
 -   Some bug fixes to generalize specifying models that aren't battery models, see [#846](https://github.com/pybamm-team/PyBaMM/issues/846)
-=======
--   Added `CasadiAlgebraicSolver` for solving algebraic systems with CasADi ([#868](https://github.com/pybamm-team/PyBaMM/pull/868))
-
-## Bug fixes
-
 -   Reformatted interface submodels to be more readable ([#866](https://github.com/pybamm-team/PyBaMM/pull/866))
 -   Removed double-counted "number of electrodes connected in parallel" from simulation ([#864](https://github.com/pybamm-team/PyBaMM/pull/864))
->>>>>>> 0810b3ab
 
 ## Breaking changes
 
