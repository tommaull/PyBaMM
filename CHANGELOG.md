# [Unreleased](https://github.com/pybamm-team/PyBaMM/)

## Features

- Added `scale` and `reference` attributes to `Variable` objects, which can be use to make the ODE/DAE solver better conditioned ([#2440](https://github.com/pybamm-team/PyBaMM/pull/2440))
- SEI reactions can now be asymmetric ([#2425](https://github.com/pybamm-team/PyBaMM/pull/2425))
- New Idaklu solver options for jacobian type and linear solver, support Sundials v6 ([#2444](https://github.com/pybamm-team/PyBaMM/pull/2444))

## Bug fixes

- Fixed some bugs related to processing `FunctionParameter` to `Interpolant` ([#2494](https://github.com/pybamm-team/PyBaMM/pull/2494))

## Optimizations

- Implemented memoization via `cache` and `cached_property` from functools ([#2465](https://github.com/pybamm-team/PyBaMM/pull/2465))
- `ParameterValues` now avoids trying to process children if a function parameter is an object that doesn't depend on its children ([#2477](https://github.com/pybamm-team/PyBaMM/pull/2477))
- Added more rules for simplifying expressions, especially around Concatenations. Also, meshes constructed from multiple domains are now cached ([#2443](https://github.com/pybamm-team/PyBaMM/pull/2443))
- Added more rules for simplifying expressions. Constants in binary operators are now moved to the left by default (e.g. `x*2` returns `2*x`) ([#2424](https://github.com/pybamm-team/PyBaMM/pull/2424))

## Breaking changes

<<<<<<< HEAD
- All PyBaMM models are now dimensional. This has been benchmarked against dimensionless models and found to give around the same solve time. Implementing dimensional models greatly reduces the barrier to entry for adding new models. However, this comes with several breaking changes: (i) the `timescale` and `length_scales` attributes of a model have been removed (they are no longer needed) (ii) several dimensionless variables are no longer defined, but the corresponding dimensional variables can still be accessed by adding the units to the name (iii) some parameters used only for non-dimensionalization, such as "Typical current [A]", have been removed ([#2419](https://github.com/pybamm-team/PyBaMM/pull/2419))
=======
- Interpolants created from parameter data are now "linear" by default (was "cubic") ([#2494](https://github.com/pybamm-team/PyBaMM/pull/2494))
>>>>>>> 31b3b26a
- Renamed entry point for parameter sets to `pybamm_parameter_sets` ([#2475](https://github.com/pybamm-team/PyBaMM/pull/2475))
- Removed code for generating `ModelingToolkit` problems ([#2432](https://github.com/pybamm-team/PyBaMM/pull/2432))
- Removed `FirstOrder` and `Composite` lead-acid models, and some submodels specific to those models ([#2431](https://github.com/pybamm-team/PyBaMM/pull/2431))

# [v22.10.post1](https://github.com/pybamm-team/PyBaMM/tree/v22.10.post1) - 2022-10-31

## Breaking changes

- Removed all julia generation code ([#2453](https://github.com/pybamm-team/PyBaMM/pull/2453)). Julia code will be hosted at [PyBaMM.jl](https://github.com/tinosulzer/PyBaMM.jl) from now on.

# [v22.10](https://github.com/pybamm-team/PyBaMM/tree/v22.10) - 2022-10-31

## Features

- Third-party parameter sets can be added by registering entry points to ~~`pybamm_parameter_set`~~`pybamm_parameter_sets` ([#2396](https://github.com/pybamm-team/PyBaMM/pull/2396), changed in [#2475](https://github.com/pybamm-team/PyBaMM/pull/2475))
- Added three-dimensional interpolation ([#2380](https://github.com/pybamm-team/PyBaMM/pull/2380))

## Bug fixes

- `pybamm.have_julia()` now checks that julia is properly configured ([#2402](https://github.com/pybamm-team/PyBaMM/pull/2402))
- For simulations with events that cause the simulation to stop early, the sensitivities could be evaluated incorrectly to zero ([#2337](https://github.com/pybamm-team/PyBaMM/pull/2337))

## Optimizations

- Reformatted how simulations with experiments are built ([#2395](https://github.com/pybamm-team/PyBaMM/pull/2395))
- Added small perturbation to initial conditions for casadi solver. This seems to help the solver converge better in some cases ([#2356](https://github.com/pybamm-team/PyBaMM/pull/2356))
- Added `ExplicitTimeIntegral` functionality to move variables which do not appear anywhere on the rhs to a new location, and to integrate those variables explicitly when `get` is called by the solution object. ([#2348](https://github.com/pybamm-team/PyBaMM/pull/2348))
- Added more rules for simplifying expressions ([#2211](https://github.com/pybamm-team/PyBaMM/pull/2211))
- Sped up calculations of Electrode SOH variables for summary variables ([#2210](https://github.com/pybamm-team/PyBaMM/pull/2210))

## Breaking change

- Removed `pybamm.SymbolReplacer` as it is no longer needed to set up simulations with experiments, which is the only place where it was being used ([#2395](https://github.com/pybamm-team/PyBaMM/pull/2395))
- Removed `get_infinite_nested_dict`, `BaseModel.check_default_variables_dictionaries`, and `Discretisation.create_jacobian` methods, which were not used by any other functionality in the repository ([#2384](https://github.com/pybamm-team/PyBaMM/pull/2384))
- Dropped support for Python 3.7 after the release of Numpy v1.22.0 ([#2379](https://github.com/pybamm-team/PyBaMM/pull/2379))
- Removed parameter cli tools (add/edit/remove parameters). Parameter sets can now more easily be added via python scripts. ([#2342](https://github.com/pybamm-team/PyBaMM/pull/2342))
- Parameter sets should now be provided as single python files containing all parameters and functions. Parameters provided as "data" (e.g. OCP vs SOC) can still be csv files, but must be either in the same folder as the parameter file or in a subfolder called "data/". See for example [Ai2020](https://github.com/pybamm-team/PyBaMM/tree/develop/pybamm/input/parameters/lithium_ion/Ai2020.py) ([#2342](https://github.com/pybamm-team/PyBaMM/pull/2342))

# [v22.9](https://github.com/pybamm-team/PyBaMM/tree/v22.9) - 2022-09-30

## Features

- Added function `pybamm.get_git_commit_info()`, which returns information about the last git commit, useful for reproducibility ([#2293](https://github.com/pybamm-team/PyBaMM/pull/2293))
- Added SEI model for composite electrodes ([#2290](https://github.com/pybamm-team/PyBaMM/pull/2290))
- For experiments, the simulation now automatically checks and skips steps that cannot be performed (e.g. "Charge at 1C until 4.2V" from 100% SOC) ([#2212](https://github.com/pybamm-team/PyBaMM/pull/2212))

## Bug fixes

- Arrhenius function for `nmc_OKane2022` positive electrode actually gets used now ([#2309](https://github.com/pybamm-team/PyBaMM/pull/2309))
- Added `SEI on cracks` to loop over all interfacial reactions ([#2262](https://github.com/pybamm-team/PyBaMM/pull/2262))
- Fixed `X-averaged SEI on cracks concentration` so it's an average over x only, not y and z ([#2262](https://github.com/pybamm-team/PyBaMM/pull/2262))
- Corrected initial state for SEI on cracks ([#2262](https://github.com/pybamm-team/PyBaMM/pull/2262))

## Optimizations

- Default options for `particle mechanics` now dealt with differently in each electrode ([#2262](https://github.com/pybamm-team/PyBaMM/pull/2262))
- Sped up calculations of Electrode SOH variables for summary variables ([#2210](https://github.com/pybamm-team/PyBaMM/pull/2210))

## Breaking changes

- When creating a `pybamm.Interpolant` the default interpolator is now "linear". Passing data directly to `ParameterValues` using the `[data]` tag will be still used to create a cubic spline interpolant, as before ([#2258](https://github.com/pybamm-team/PyBaMM/pull/2258))
- Events must now be defined in such a way that they are positive at the initial conditions (events will be triggered when they become negative, instead of when they change sign in either direction) ([#2212](https://github.com/pybamm-team/PyBaMM/pull/2212))

# [v22.8](https://github.com/pybamm-team/PyBaMM/tree/v22.8) - 2022-08-31

## Features

- Added `CurrentSigmoidOpenCircuitPotential` model to model voltage hysteresis for charge/discharge ([#2256](https://github.com/pybamm-team/PyBaMM/pull/2256))
- Added "Chen2020_composite" parameter set for a composite graphite/silicon electrode. ([#2256](https://github.com/pybamm-team/PyBaMM/pull/2256))
- Added new cumulative variables `Throughput capacity [A.h]` and `Throughput energy [W.h]` to standard variables and summary variables, to assist with degradation studies. Throughput variables are only calculated if `calculate discharge energy` is set to `true`. `Time [s]` and `Time [h]` also added to summary variables. ([#2249](https://github.com/pybamm-team/PyBaMM/pull/2249))
- Added `lipf6_OKane2022` electrolyte to `OKane2022` parameter set ([#2249](https://github.com/pybamm-team/PyBaMM/pull/2249))
- Reformated submodel structure to allow composite electrodes. Composite positive electrode is now also possible. With current implementation, electrodes can have at most two phases. ([#2248](https://github.com/pybamm-team/PyBaMM/pull/2248))

## Bug fixes

- Added new parameter `Ratio of lithium moles to SEI moles` (short name z_sei) to fix a bug where this number was incorrectly hardcoded to 1. ([#2222](https://github.com/pybamm-team/PyBaMM/pull/2222))
- Changed short name of parameter `Inner SEI reaction proportion` from alpha_SEI to inner_sei_proportion, to avoid confusion with transfer coefficients. ([#2222](https://github.com/pybamm-team/PyBaMM/pull/2222))
- Deleted legacy parameters with short names beta_sei and beta_plating. ([#2222](https://github.com/pybamm-team/PyBaMM/pull/2222))
- Corrected initial SEI thickness for OKane2022 parameter set. ([#2218](https://github.com/pybamm-team/PyBaMM/pull/2218))

## Optimizations

- Simplified scaling for the exchange-current density. The dimensionless parameter `C_r` is kept, but no longer used anywhere ([#2238](https://github.com/pybamm-team/PyBaMM/pull/2238))
- Added limits for variables in some functions to avoid division by zero, sqrt(negative number), etc ([#2213](https://github.com/pybamm-team/PyBaMM/pull/2213))

## Breaking changes

- Parameters specific to a (primary/secondary) phase in a domain are doubly nested. e.g. `param.c_n_max` is now `param.n.prim.c_max` ([#2248](https://github.com/pybamm-team/PyBaMM/pull/2248))

# [v22.7](https://github.com/pybamm-team/PyBaMM/tree/v22.7) - 2022-07-31

## Features

- Moved general code about submodels to `BaseModel` instead of `BaseBatteryModel`, making it easier to build custom models from submodels. ([#2169](https://github.com/pybamm-team/PyBaMM/pull/2169))
- Events can now be plotted as a regular variable (under the name "Event: event_name", e.g. "Event: Minimum voltage [V]") ([#2158](https://github.com/pybamm-team/PyBaMM/pull/2158))
- Added example showing how to print whether a model is compatible with a parameter set ([#2112](https://github.com/pybamm-team/PyBaMM/pull/2112))
- Added SEI growth on cracks ([#2104](https://github.com/pybamm-team/PyBaMM/pull/2104))
- Added Arrhenius temperature dependence of SEI growth ([#2104](https://github.com/pybamm-team/PyBaMM/pull/2104))
- The "Inner SEI reaction proportion" parameter actually gets used now ([#2104](https://github.com/pybamm-team/PyBaMM/pull/2104))
- New OKane2022 parameter set replaces Chen2020_plating ([#2104](https://github.com/pybamm-team/PyBaMM/pull/2104))
- SEI growth, lithium plating and porosity change can now be set to distributed in `SPMe`. There is an additional option called `x-average side reactions` which allows to set this (note that for `SPM` it is always x-averaged). ([#2099](https://github.com/pybamm-team/PyBaMM/pull/2099))

## Optimizations

- Improved eSOH calculations to be more robust ([#2192](https://github.com/pybamm-team/PyBaMM/pull/2192),[#2199](https://github.com/pybamm-team/PyBaMM/pull/2199))
- The (2x2x2=8) particle diffusion submodels have been consolidated into just three submodels (Fickian diffusion, polynomial profile, and x-averaged polynomial profile) with optional x-averaging and size distribution. Polynomial profile and x-averaged polynomial profile are still two separate submodels, since they deal with surface concentration differently.
- Added error for when solution vector gets too large, to help debug solver errors ([#2138](https://github.com/pybamm-team/PyBaMM/pull/2138))

## Bug fixes

- Fixed error reporting for simulation with experiment ([#2213](https://github.com/pybamm-team/PyBaMM/pull/2213))
- Fixed a bug in `Simulation` that caused initial conditions to change when solving an experiment multiple times ([#2204](https://github.com/pybamm-team/PyBaMM/pull/2204))
- Fixed labels and ylims in `plot_voltage_components`([#2183](https://github.com/pybamm-team/PyBaMM/pull/2183))
- Fixed 2D interpolant ([#2180](https://github.com/pybamm-team/PyBaMM/pull/2180))
- Fixes a bug where the SPMe always builds even when `build=False` ([#2169](https://github.com/pybamm-team/PyBaMM/pull/2169))
- Some events have been removed in the case where they are constant, i.e. can never be reached ([#2158](https://github.com/pybamm-team/PyBaMM/pull/2158))
- Raise explicit `NotImplementedError` if trying to call `bool()` on a pybamm Symbol (e.g. in an if statement condition) ([#2141](https://github.com/pybamm-team/PyBaMM/pull/2141))
- Fixed bug causing cut-off voltage to change after setting up a simulation with a model ([#2138](https://github.com/pybamm-team/PyBaMM/pull/2138))
- A single solution cycle can now be used as a starting solution for a simulation ([#2138](https://github.com/pybamm-team/PyBaMM/pull/2138))

## Breaking changes

- Exchange-current density functions (and some other functions) now take an additional argument, the maximum particle concentration for that phase ([#2134](https://github.com/pybamm-team/PyBaMM/pull/2134))
- Loss of lithium to SEI on cracks is now a degradation variable, so setting a particle mechanics submodel is now compulsory (NoMechanics will suffice) ([#2104](https://github.com/pybamm-team/PyBaMM/pull/2104))

# [v22.6](https://github.com/pybamm-team/PyBaMM/tree/v22.6) - 2022-06-30

## Features

- Added open-circuit potential as a separate submodel ([#2094](https://github.com/pybamm-team/PyBaMM/pull/2094))
- Added partially reversible lithium plating model and new `OKane2022` parameter set to go with it ([#2043](https://github.com/pybamm-team/PyBaMM/pull/2043))
- Added `__eq__` and `__hash__` methods for `Symbol` objects, using `.id` ([#1978](https://github.com/pybamm-team/PyBaMM/pull/1978))

## Optimizations

- Stoichiometry inputs to OCP functions are now bounded between 1e-10 and 1-1e-10, with singularities at 0 and 1 so that OCP goes to +- infinity ([#2095](https://github.com/pybamm-team/PyBaMM/pull/2095))

## Breaking changes

- Changed some dictionary keys to `Symbol` instead of `Symbol.id` (internal change only, should not affect external facing functions) ([#1978](https://github.com/pybamm-team/PyBaMM/pull/1978))

# [v22.5](https://github.com/pybamm-team/PyBaMM/tree/v22.5) - 2022-05-31

## Features

- Added a casadi version of the IDKLU solver, which is used for `model.convert_to_format = "casadi"` ([#2002](https://github.com/pybamm-team/PyBaMM/pull/2002))
- Added functionality to generate Julia expressions from a model. See [PyBaMM.jl](https://github.com/tinosulzer/PyBaMM.jl) for how to use these ([#1942](https://github.com/pybamm-team/PyBaMM/pull/1942)))
- Added basic callbacks to the Simulation class, and a LoggingCallback ([#1880](https://github.com/pybamm-team/PyBaMM/pull/1880)))

## Bug fixes

- Corrected legend order in "plot_voltage_components.py", so each entry refers to the correct overpotential. ([#2061](https://github.com/pybamm-team/PyBaMM/pull/2061))

## Breaking changes

- Changed domain-specific parameter names to a nested attribute. `param.n.l_n` is now `param.n.l` ([#2063](https://github.com/pybamm-team/PyBaMM/pull/2063))

# [v22.4](https://github.com/pybamm-team/PyBaMM/tree/v22.4) - 2022-04-30

## Features

- Added a casadi version of the IDKLU solver, which is used for `model.convert_to_format = "casadi"` ([#2002](https://github.com/pybamm-team/PyBaMM/pull/2002))

## Bug fixes

- Remove old deprecation errors, including those in `parameter_values.py` that caused the simulation if, for example, the reaction rate is re-introduced manually ([#2022](https://github.com/pybamm-team/PyBaMM/pull/2022))

# [v22.3](https://github.com/pybamm-team/PyBaMM/tree/v22.3) - 2022-03-31

## Features

- Added "Discharge energy [W.h]", which is the integral of the power in Watts, as an optional output. Set the option "calculate discharge energy" to "true" to get this output ("false" by default, since it can slow down some of the simple models) ([#1969](https://github.com/pybamm-team/PyBaMM/pull/1969)))
- Added an option "calculate heat source for isothermal models" to choose whether or not the heat generation terms are computed when running models with the option `thermal="isothermal"` ([#1958](https://github.com/pybamm-team/PyBaMM/pull/1958))

## Optimizations

- Simplified `model.new_copy()` ([#1977](https://github.com/pybamm-team/PyBaMM/pull/1977))

## Bug fixes

- Fix bug where sensitivity calculation failed if len of `calculate_sensitivities` was less than `inputs` ([#1897](https://github.com/pybamm-team/PyBaMM/pull/1897))
- Fixed a bug in the eSOH variable calculation when OCV is given as data ([#1975](https://github.com/pybamm-team/PyBaMM/pull/1975))
- Fixed a bug where isothermal models did not compute any heat source terms ([#1958](https://github.com/pybamm-team/PyBaMM/pull/1958))

## Breaking changes

- Removed `model.new_empty_copy()` (use `model.new_copy()` instead) ([#1977](https://github.com/pybamm-team/PyBaMM/pull/1977))
- Dropped support for Windows 32-bit architecture ([#1964](https://github.com/pybamm-team/PyBaMM/pull/1964))

# [v22.2](https://github.com/pybamm-team/PyBaMM/tree/v22.2) - 2022-02-28

## Features

- Isothermal models now calculate heat source terms (but the temperature remains constant). The models now also account for current collector heating when `dimensionality=0` ([#1929](https://github.com/pybamm-team/PyBaMM/pull/1929))
- Added new models for power control and resistance control ([#1917](https://github.com/pybamm-team/PyBaMM/pull/1917))
- Initial concentrations can now be provided as a function of `r` as well as `x` ([#1866](https://github.com/pybamm-team/PyBaMM/pull/1866))

## Bug fixes

- Fixed a bug where thermal submodels could not be used with half-cells ([#1929](https://github.com/pybamm-team/PyBaMM/pull/1929))
- Parameters can now be imported from a directory having "pybamm" in its name ([#1919](https://github.com/pybamm-team/PyBaMM/pull/1919))
- `scikit.odes` and `SUNDIALS` can now be installed using `pybamm_install_odes` ([#1916](https://github.com/pybamm-team/PyBaMM/pull/1916))

## Breaking changes

- The `domain` setter and `auxiliary_domains` getter have been deprecated, `domains` setter/getter should be used instead. The `domain` getter is still active. We now recommend creating symbols with `domains={...}` instead of `domain=..., auxiliary_domains={...}`, but the latter is not yet deprecated ([#1866](https://github.com/pybamm-team/PyBaMM/pull/1866))

# [v22.1](https://github.com/pybamm-team/PyBaMM/tree/v22.1) - 2022-01-31

## Features

- Half-cell models can now be run with "surface form" ([#1913](https://github.com/pybamm-team/PyBaMM/pull/1913))
- Added option for different kinetics on anode and cathode ([#1913](https://github.com/pybamm-team/PyBaMM/pull/1913))
- Allow `pybamm.Solution.save_data()` to return a string if filename is None, and added json to_format option ([#1909](https://github.com/pybamm-team/PyBaMM/pull/1909))
- Added an option to force install compatible versions of jax and jaxlib if already installed using CLI ([#1881](https://github.com/pybamm-team/PyBaMM/pull/1881))

## Optimizations

- The `Symbol` nodes no longer subclasses `anytree.NodeMixIn`. This removes some checks that were not really needed ([#1912](https://github.com/pybamm-team/PyBaMM/pull/1912))

## Bug fixes

- Parameters can now be imported from any given path in `Windows` ([#1900](https://github.com/pybamm-team/PyBaMM/pull/1900))
- Fixed initial conditions for the EC SEI model ([#1895](https://github.com/pybamm-team/PyBaMM/pull/1895))
- Fixed issue in extraction of sensitivites ([#1894](https://github.com/pybamm-team/PyBaMM/pull/1894))

# [v21.12](https://github.com/pybamm-team/PyBaMM/tree/v21.11) - 2021-12-29

## Features

- Added new kinetics models for asymmetric Butler-Volmer, linear kinetics, and Marcus-Hush-Chidsey ([#1858](https://github.com/pybamm-team/PyBaMM/pull/1858))
- Experiments can be set to terminate when a voltage is reached (across all steps) ([#1832](https://github.com/pybamm-team/PyBaMM/pull/1832))
- Added cylindrical geometry and finite volume method ([#1824](https://github.com/pybamm-team/PyBaMM/pull/1824))

## Bug fixes

- `PyBaMM` is now importable in `Linux` systems where `jax` is already installed ([#1874](https://github.com/pybamm-team/PyBaMM/pull/1874))
- Simulations with drive cycles now support `initial_soc` ([#1842](https://github.com/pybamm-team/PyBaMM/pull/1842))
- Fixed bug in expression tree simplification ([#1831](https://github.com/pybamm-team/PyBaMM/pull/1831))
- Solid tortuosity is now correctly calculated with Bruggeman coefficient of the respective electrode ([#1773](https://github.com/pybamm-team/PyBaMM/pull/1773))

# [v21.11](https://github.com/pybamm-team/PyBaMM/tree/v21.11) - 2021-11-30

## Features

- The name of a parameter set can be passed to `ParameterValues` as a string, e.g. `ParameterValues("Chen2020")` ([#1822](https://github.com/pybamm-team/PyBaMM/pull/1822))
- Added submodels for interface utilisation ([#1821](https://github.com/pybamm-team/PyBaMM/pull/1821))
- Reformatted SEI growth models into a single submodel with conditionals ([#1808](https://github.com/pybamm-team/PyBaMM/pull/1808))
- Stress-induced diffusion is now a separate model option instead of being automatically included when using the particle mechanics submodels ([#1797](https://github.com/pybamm-team/PyBaMM/pull/1797))
- `Experiment`s with drive cycles can be solved ([#1793](https://github.com/pybamm-team/PyBaMM/pull/1793))
- Added surface area to volume ratio as a factor to the SEI equations ([#1790](https://github.com/pybamm-team/PyBaMM/pull/1790))
- Half-cell SPM and SPMe have been implemented ([#1731](https://github.com/pybamm-team/PyBaMM/pull/1731))

## Bug fixes

- Fixed `sympy` operators for `Arctan` and `Exponential` ([#1786](https://github.com/pybamm-team/PyBaMM/pull/1786))
- Fixed finite volume discretization in spherical polar coordinates ([#1782](https://github.com/pybamm-team/PyBaMM/pull/1782))
- Fixed bug when using `Experiment` with a pouch cell model ([#1707](https://github.com/pybamm-team/PyBaMM/pull/1707))
- Fixed bug when using `Experiment` with a plating model ([#1707](https://github.com/pybamm-team/PyBaMM/pull/1707))
- Fixed hack for potentials in the SPMe model ([#1707](https://github.com/pybamm-team/PyBaMM/pull/1707))

## Breaking changes

- The `chemistry` keyword argument in `ParameterValues` has been deprecated. Use `ParameterValues(chem)` instead of `ParameterValues(chemistry=chem)` ([#1822](https://github.com/pybamm-team/PyBaMM/pull/1822))
- Raise error when trying to convert an `Interpolant` with the "pchip" interpolator to CasADI ([#1791](https://github.com/pybamm-team/PyBaMM/pull/1791))
- Raise error if `Concatenation` is used directly with `Variable` objects (`concatenation` should be used instead) ([#1789](https://github.com/pybamm-team/PyBaMM/pull/1789))
- Made jax, jaxlib and the PyBaMM JaxSolver optional ([#1767](https://github.com/pybamm-team/PyBaMM/pull/1767), [#1803](https://github.com/pybamm-team/PyBaMM/pull/1803))

# [v21.10](https://github.com/pybamm-team/PyBaMM/tree/v21.10) - 2021-10-31

## Features

- Summary variables can now be user-determined ([#1760](https://github.com/pybamm-team/PyBaMM/pull/1760))
- Added `all_first_states` to the `Solution` object for a simulation with experiment ([#1759](https://github.com/pybamm-team/PyBaMM/pull/1759))
- Added a new method (`create_gif`) in `QuickPlot`, `Simulation` and `BatchStudy` to create a GIF of a simulation ([#1754](https://github.com/pybamm-team/PyBaMM/pull/1754))
- Added more examples for the `BatchStudy` class ([#1747](https://github.com/pybamm-team/PyBaMM/pull/1747))
- SEI models can now be included in the half-cell model ([#1705](https://github.com/pybamm-team/PyBaMM/pull/1705))

## Bug fixes

- Half-cell model and lead-acid models can now be simulated with `Experiment`s ([#1759](https://github.com/pybamm-team/PyBaMM/pull/1759))
- Removed in-place modification of the solution objects by `QuickPlot` ([#1747](https://github.com/pybamm-team/PyBaMM/pull/1747))
- Fixed vector-vector multiplication bug that was causing errors in the SPM with constant voltage or power ([#1735](https://github.com/pybamm-team/PyBaMM/pull/1735))

# [v21.9](https://github.com/pybamm-team/PyBaMM/tree/v21.9) - 2021-09-30

## Features

- Added thermal parameters (thermal conductivity, specific heat, etc.) to the `Ecker2015` parameter set from Zhao et al. (2018) and Hales et al. (2019) ([#1683](https://github.com/pybamm-team/PyBaMM/pull/1683))
- Added `plot_summary_variables` to plot and compare summary variables ([#1678](https://github.com/pybamm-team/PyBaMM/pull/1678))
- The DFN model can now be used directly (instead of `BasicDFNHalfCell`) to simulate a half-cell ([#1600](https://github.com/pybamm-team/PyBaMM/pull/1600))

## Breaking changes

- Dropped support for Python 3.6 ([#1696](https://github.com/pybamm-team/PyBaMM/pull/1696))
- The substring 'negative electrode' has been removed from variables related to SEI and lithium plating (e.g. 'Total negative electrode SEI thickness [m]' replaced by 'Total SEI thickness [m]') ([#1654](https://github.com/pybamm-team/PyBaMM/pull/1654))

# [v21.08](https://github.com/pybamm-team/PyBaMM/tree/v21.08) - 2021-08-26

This release introduces:

- the switch to calendar versioning: from now on we will use year.month version number
- sensitivity analysis of solutions with respect to input parameters
- several new models, including many-particle and state-of-health models
- improvement on how CasADI solver's handle events, including a new "fast with events" mode
- several other new features, optimizations, and bug fixes, summarized below

## Features

- Added submodels and functionality for particle-size distributions in the DFN model, including an
  example notebook ([#1602](https://github.com/pybamm-team/PyBaMM/pull/1602))
- Added UDDS and WLTC drive cycles ([#1601](https://github.com/pybamm-team/PyBaMM/pull/1601))
- Added LG M50 (NMC811 and graphite + SiOx) parameter set from O'Regan 2022 ([#1594](https://github.com/pybamm-team/PyBaMM/pull/1594))
- `pybamm.base_solver.solve` function can take a list of input parameters to calculate the sensitivities of the solution with respect to. Alternatively, it can be set to `True` to calculate the sensitivities for all input parameters ([#1552](https://github.com/pybamm-team/PyBaMM/pull/1552))
- Added capability for `quaternary` domains (in addition to `primary`, `secondary` and `tertiary`), increasing the maximum number of domains that a `Symbol` can have to 4. ([#1580](https://github.com/pybamm-team/PyBaMM/pull/1580))
- Tabs can now be placed at the bottom of the cell in 1+1D thermal models ([#1581](https://github.com/pybamm-team/PyBaMM/pull/1581))
- Added temperature dependence on electrode electronic conductivity ([#1570](https://github.com/pybamm-team/PyBaMM/pull/1570))
- `pybamm.base_solver.solve` function can take a list of input parameters to calculate the sensitivities of the solution with respect to. Alternatively, it can be set to `True` to calculate the sensitivities for all input parameters ([#1552](https://github.com/pybamm-team/PyBaMM/pull/1552))
- Added a new lithium-ion model `MPM` or Many-Particle Model, with a distribution of particle sizes in each electrode. ([#1529](https://github.com/pybamm-team/PyBaMM/pull/1529))
- Added 2 new submodels for lithium transport in a size distribution of electrode particles: Fickian diffusion (`FickianSingleSizeDistribution`) and uniform concentration profile (`FastSingleSizeDistribution`). ([#1529](https://github.com/pybamm-team/PyBaMM/pull/1529))
- Added a "particle size" domain to the default lithium-ion geometry, including plotting capabilities (`QuickPlot`) and processing of variables (`ProcessedVariable`). ([#1529](https://github.com/pybamm-team/PyBaMM/pull/1529))
- Added fitted expressions for OCPs for the Chen2020 parameter set ([#1526](https://github.com/pybamm-team/PyBaMM/pull/1497))
- Added `initial_soc` argument to `Simualtion.solve` for specifying the initial SOC when solving a model ([#1512](https://github.com/pybamm-team/PyBaMM/pull/1512))
- Added `print_name` to some symbols ([#1495](https://github.com/pybamm-team/PyBaMM/pull/1495), [#1497](https://github.com/pybamm-team/PyBaMM/pull/1497))
- Added Base Parameters class and SymPy in dependencies ([#1495](https://github.com/pybamm-team/PyBaMM/pull/1495))
- Added a new "reaction-driven" model for LAM from Reniers et al (2019) ([#1490](https://github.com/pybamm-team/PyBaMM/pull/1490))
- Some features ("loss of active material" and "particle mechanics") can now be specified separately for the negative electrode and positive electrode by passing a 2-tuple ([#1490](https://github.com/pybamm-team/PyBaMM/pull/1490))
- `plot` and `plot2D` now take and return a matplotlib Axis to allow for easier customization ([#1472](https://github.com/pybamm-team/PyBaMM/pull/1472))
- `ParameterValues.evaluate` can now return arrays to allow function parameters to be easily evaluated ([#1472](https://github.com/pybamm-team/PyBaMM/pull/1472))
- Added option to save only specific cycle numbers when simulating an `Experiment` ([#1459](https://github.com/pybamm-team/PyBaMM/pull/1459))
- Added capacity-based termination conditions when simulating an `Experiment` ([#1459](https://github.com/pybamm-team/PyBaMM/pull/1459))
- Added "summary variables" to track degradation over several cycles ([#1459](https://github.com/pybamm-team/PyBaMM/pull/1459))
- Added `ElectrodeSOH` model for calculating capacities and stoichiometric limits ([#1459](https://github.com/pybamm-team/PyBaMM/pull/1459))
- Added Batch Study class ([#1455](https://github.com/pybamm-team/PyBaMM/pull/1455))
- Added `ConcatenationVariable`, which is automatically created when variables are concatenated ([#1453](https://github.com/pybamm-team/PyBaMM/pull/1453))
- Added "fast with events" mode for the CasADi solver, which solves a model and finds events more efficiently than "safe" mode. As of PR #1450 this feature is still being tested and "safe" mode remains the default ([#1450](https://github.com/pybamm-team/PyBaMM/pull/1450))

## Optimizations

- Models that mostly use x-averaged quantities (SPM and SPMe) now use x-averaged degradation models ([#1490](https://github.com/pybamm-team/PyBaMM/pull/1490))
- Improved how the CasADi solver's "safe" mode finds events ([#1450](https://github.com/pybamm-team/PyBaMM/pull/1450))
- Perform more automatic simplifications of the expression tree ([#1449](https://github.com/pybamm-team/PyBaMM/pull/1449))
- Reduce time taken to hash a sparse `Matrix` object ([#1449](https://github.com/pybamm-team/PyBaMM/pull/1449))

## Bug fixes

- Fixed bug with `load_function` ([#1675](https://github.com/pybamm-team/PyBaMM/pull/1675))
- Updated documentation to include some previously missing functions, such as `erf` and `tanh` ([#1628](https://github.com/pybamm-team/PyBaMM/pull/1628))
- Fixed reading citation file without closing ([#1620](https://github.com/pybamm-team/PyBaMM/pull/1620))
- Porosity variation for SEI and plating models is calculated from the film thickness rather than from a separate ODE ([#1617](https://github.com/pybamm-team/PyBaMM/pull/1617))
- Fixed a bug where the order of the indexing for the entries of variables discretised using FEM was incorrect ([#1556](https://github.com/pybamm-team/PyBaMM/pull/1556))
- Fix broken module import for spyder when running a script twice ([#1555](https://github.com/pybamm-team/PyBaMM/pull/1555))
- Fixed ElectrodeSOH model for multi-dimensional simulations ([#1548](https://github.com/pybamm-team/PyBaMM/pull/1548))
- Removed the overly-restrictive check "each variable in the algebraic eqn keys must appear in the eqn" ([#1510](https://github.com/pybamm-team/PyBaMM/pull/1510))
- Made parameters importable through pybamm ([#1475](https://github.com/pybamm-team/PyBaMM/pull/1475))

## Breaking changes

- Refactored the `particle` submodel module, with the models having no size distribution now found in `particle.no_distribution`, and those with a size distribution in `particle.size_distribution`. Renamed submodels to indicate the transport model (Fickian diffusion, polynomial profile) and if they are "x-averaged". E.g., `FickianManyParticles` and `FickianSingleParticle` are now `no_distribution.FickianDiffusion` and `no_distribution.XAveragedFickianDiffusion` ([#1602](https://github.com/pybamm-team/PyBaMM/pull/1602))
- Changed sensitivity API. Removed `ProcessedSymbolicVariable`, all sensitivity now handled within the solvers and `ProcessedVariable` ([#1552](https://github.com/pybamm-team/PyBaMM/pull/1552),[#2276](https://github.com/pybamm-team/PyBaMM/pull/2276))
- The `Yang2017` parameter set has been removed as the complete parameter set is not publicly available in the literature ([#1577](https://github.com/pybamm-team/PyBaMM/pull/1577))
- Changed how options are specified for the "loss of active material" and "particle cracking" submodels. "loss of active material" can now be one of "none", "stress-driven", or "reaction-driven", or a 2-tuple for different options in negative and positive electrode. Similarly "particle cracking" (now called "particle mechanics") can now be "none", "swelling only", "swelling and cracking", or a 2-tuple ([#1490](https://github.com/pybamm-team/PyBaMM/pull/1490))
- Changed the variable in the full diffusion model from "Electrolyte concentration" to "Porosity times concentration" ([#1476](https://github.com/pybamm-team/PyBaMM/pull/1476))
- Renamed `lithium-ion` folder to `lithium_ion` and `lead-acid` folder to `lead_acid` in parameters ([#1464](https://github.com/pybamm-team/PyBaMM/pull/1464))

# [v0.4.0](https://github.com/pybamm-team/PyBaMM/tree/v0.4.0) - 2021-03-28

This release introduces:

- several new models, including reversible and irreversible plating submodels, submodels for loss of active material, Yang et al.'s (2017) coupled SEI/plating/pore clogging model, and the Newman-Tobias model
- internal optimizations for solving models, particularly for simulating experiments, with more accurate event detection and more efficient numerical methods and post-processing
- parallel solutions of a model with different inputs
- a cleaner installation process for Mac when installing from PyPI, no longer requiring a Homebrew installation of Sundials
- improved plotting functionality, including adding a new 'voltage component' plot
- several other new features, optimizations, and bug fixes, summarized below

## Features

- Added `NewmanTobias` li-ion battery model ([#1423](https://github.com/pybamm-team/PyBaMM/pull/1423))
- Added `plot_voltage_components` to easily plot the component overpotentials that make up the voltage ([#1419](https://github.com/pybamm-team/PyBaMM/pull/1419))
- Made `QuickPlot` more customizable and added an example ([#1419](https://github.com/pybamm-team/PyBaMM/pull/1419))
- `Solution` objects can now be created by stepping _different_ models ([#1408](https://github.com/pybamm-team/PyBaMM/pull/1408))
- Added Yang et al 2017 model that couples irreversible lithium plating, SEI growth and change in porosity which produces a transition from linear to nonlinear degradation pattern of lithium-ion battery over extended cycles([#1398](https://github.com/pybamm-team/PyBaMM/pull/1398))
- Added support for Python 3.9 and dropped support for Python 3.6. Python 3.6 may still work but is now untested ([#1370](https://github.com/pybamm-team/PyBaMM/pull/1370))
- Added the electrolyte overpotential and Ohmic losses for full conductivity, including surface form ([#1350](https://github.com/pybamm-team/PyBaMM/pull/1350))
- Added functionality to `Citations` to print formatted citations ([#1340](https://github.com/pybamm-team/PyBaMM/pull/1340))
- Updated the way events are handled in `CasadiSolver` for more accurate event location ([#1328](https://github.com/pybamm-team/PyBaMM/pull/1328))
- Added error message if initial conditions are outside the bounds of a variable ([#1326](https://github.com/pybamm-team/PyBaMM/pull/1326))
- Added temperature dependence to density, heat capacity and thermal conductivity ([#1323](https://github.com/pybamm-team/PyBaMM/pull/1323))
- Added temperature dependence to the transference number (`t_plus`) ([#1317](https://github.com/pybamm-team/PyBaMM/pull/1317))
- Added new functionality for `Interpolant` ([#1312](https://github.com/pybamm-team/PyBaMM/pull/1312))
- Added option to express experiments (and extract solutions) in terms of cycles of operating condition ([#1309](https://github.com/pybamm-team/PyBaMM/pull/1309))
- The event time and state are now returned as part of `Solution.t` and `Solution.y` so that the event is accurately captured in the returned solution ([#1300](https://github.com/pybamm-team/PyBaMM/pull/1300))
- Added reversible and irreversible lithium plating models ([#1287](https://github.com/pybamm-team/PyBaMM/pull/1287))
- Reformatted the `BasicDFNHalfCell` to be consistent with the other models ([#1282](https://github.com/pybamm-team/PyBaMM/pull/1282))
- Added option to make the total interfacial current density a state ([#1280](https://github.com/pybamm-team/PyBaMM/pull/1280))
- Added functionality to initialize a model using the solution from another model ([#1278](https://github.com/pybamm-team/PyBaMM/pull/1278))
- Added submodels for active material ([#1262](https://github.com/pybamm-team/PyBaMM/pull/1262))
- Updated solvers' method `solve()` so it can take a list of inputs dictionaries as the `inputs` keyword argument. In this case the model is solved for each input set in the list, and a list of solutions mapping the set of inputs to the solutions is returned. Note that `solve()` can still take a single dictionary as the `inputs` keyword argument. In this case the behaviour is unchanged compared to previous versions.([#1261](https://github.com/pybamm-team/PyBaMM/pull/1261))
- Added composite surface form electrolyte models: `CompositeDifferential` and `CompositeAlgebraic` ([#1207](https://github.com/pybamm-team/PyBaMM/issues/1207))

## Optimizations

- Improved the way an `Experiment` is simulated to reduce solve time (at the cost of slightly higher set-up time) ([#1408](https://github.com/pybamm-team/PyBaMM/pull/1408))
- Add script and workflow to automatically update parameter_sets.py docstrings ([#1371](https://github.com/pybamm-team/PyBaMM/pull/1371))
- Add URLs checker in workflows ([#1347](https://github.com/pybamm-team/PyBaMM/pull/1347))
- The `Solution` class now only creates the concatenated `y` when the user asks for it. This is an optimization step as the concatenation can be slow, especially with larger experiments ([#1331](https://github.com/pybamm-team/PyBaMM/pull/1331))
- If solver method `solve()` is passed a list of inputs as the `inputs` keyword argument, the resolution of the model for each input set is spread across several Python processes, usually running in parallel on different processors. The default number of processes is the number of processors available. `solve()` takes a new keyword argument `nproc` which can be used to set this number a manually.
- Variables are now post-processed using CasADi ([#1316](https://github.com/pybamm-team/PyBaMM/pull/1316))
- Operations such as `1*x` and `0+x` now directly return `x` ([#1252](https://github.com/pybamm-team/PyBaMM/pull/1252))

## Bug fixes

- Fixed a bug on the boundary conditions of `FickianSingleParticle` and `FickianManyParticles` to ensure mass is conserved ([#1421](https://github.com/pybamm-team/PyBaMM/pull/1421))
- Fixed a bug where the `PolynomialSingleParticle` submodel gave incorrect results with "dimensionality" equal to 2 ([#1411](https://github.com/pybamm-team/PyBaMM/pull/1411))
- Fixed a bug where volume averaging in 0D gave the wrong result ([#1411](https://github.com/pybamm-team/PyBaMM/pull/1411))
- Fixed a sign error in the positive electrode ohmic losses ([#1407](https://github.com/pybamm-team/PyBaMM/pull/1407))
- Fixed the formulation of the EC reaction SEI model ([#1397](https://github.com/pybamm-team/PyBaMM/pull/1397))
- Simulations now stop when an experiment becomes infeasible ([#1395](https://github.com/pybamm-team/PyBaMM/pull/1395))
- Added a check for domains in `Concatenation` ([#1368](https://github.com/pybamm-team/PyBaMM/pull/1368))
- Differentiation now works even when the differentiation variable is a constant ([#1294](https://github.com/pybamm-team/PyBaMM/pull/1294))
- Fixed a bug where the event time and state were no longer returned as part of the solution ([#1344](https://github.com/pybamm-team/PyBaMM/pull/1344))
- Fixed a bug in `CasadiSolver` safe mode which crashed when there were extrapolation events but no termination events ([#1321](https://github.com/pybamm-team/PyBaMM/pull/1321))
- When an `Interpolant` is extrapolated an error is raised for `CasadiSolver` (and a warning is raised for the other solvers) ([#1315](https://github.com/pybamm-team/PyBaMM/pull/1315))
- Fixed `Simulation` and `model.new_copy` to fix a bug where changes to the model were overwritten ([#1278](https://github.com/pybamm-team/PyBaMM/pull/1278))

## Breaking changes

- Removed `Simplification` class and `.simplify()` function ([#1369](https://github.com/pybamm-team/PyBaMM/pull/1369))
- All example notebooks in PyBaMM's GitHub repository must now include the command `pybamm.print_citations()`, otherwise the tests will fail. This is to encourage people to use this command to cite the relevant papers ([#1340](https://github.com/pybamm-team/PyBaMM/pull/1340))
- Notation has been homogenised to use positive and negative electrode (instead of cathode and anode). This applies to the parameter folders (now called `'positive_electrodes'` and `'negative_electrodes'`) and the options of `active_material` and `particle_cracking` submodels (now called `'positive'` and `'negative'`) ([#1337](https://github.com/pybamm-team/PyBaMM/pull/1337))
- `Interpolant` now takes `x` and `y` instead of a single `data` entry ([#1312](https://github.com/pybamm-team/PyBaMM/pull/1312))
- Boolean model options ('sei porosity change', 'convection') must now be given in string format ('true' or 'false' instead of True or False) ([#1280](https://github.com/pybamm-team/PyBaMM/pull/1280))
- Operations such as `1*x` and `0+x` now directly return `x`. This can be bypassed by explicitly creating the binary operators, e.g. `pybamm.Multiplication(1, x)` ([#1252](https://github.com/pybamm-team/PyBaMM/pull/1252))
- `'Cell capacity [A.h]'` has been renamed to `'Nominal cell capacity [A.h]'`. `'Cell capacity [A.h]'` will be deprecated in the next release. ([#1352](https://github.com/pybamm-team/PyBaMM/pull/1352))

# [v0.3.0](https://github.com/pybamm-team/PyBaMM/tree/v0.3.0) - 2020-12-01

This release introduces a new aging model for particle mechanics, a new reduced-order model (TSPMe), and a parameter set for A123 LFP cells. Additionally, there have been several backend optimizations to speed up model creation and solving, and other minor features and bug fixes.

## Features

- Added a submodel for particle mechanics ([#1232](https://github.com/pybamm-team/PyBaMM/pull/1232))
- Added a notebook on how to speed up the solver and handle instabilities ([#1223](https://github.com/pybamm-team/PyBaMM/pull/1223))
- Improve string printing of `BinaryOperator`, `Function`, and `Concatenation` objects ([#1223](https://github.com/pybamm-team/PyBaMM/pull/1223))
- Added `Solution.integration_time`, which is the time taken just by the integration subroutine, without extra setups ([#1223](https://github.com/pybamm-team/PyBaMM/pull/1223))
- Added parameter set for an A123 LFP cell ([#1209](https://github.com/pybamm-team/PyBaMM/pull/1209))
- Added variables related to equivalent circuit models ([#1204](https://github.com/pybamm-team/PyBaMM/pull/1204))
- Added the `Integrated` electrolyte conductivity submodel ([#1188](https://github.com/pybamm-team/PyBaMM/pull/1188))
- Added an example script to check conservation of lithium ([#1186](https://github.com/pybamm-team/PyBaMM/pull/1186))
- Added `erf` and `erfc` functions ([#1184](https://github.com/pybamm-team/PyBaMM/pull/1184))

## Optimizations

- Add (optional) smooth approximations for the `Minimum`, `Maximum`, `Heaviside`, and `AbsoluteValue` operators ([#1223](https://github.com/pybamm-team/PyBaMM/pull/1223))
- Avoid unnecessary repeated computations in the solvers ([#1222](https://github.com/pybamm-team/PyBaMM/pull/1222))
- Rewrite `Symbol.is_constant` to be more efficient ([#1222](https://github.com/pybamm-team/PyBaMM/pull/1222))
- Cache shape and size calculations ([#1222](https://github.com/pybamm-team/PyBaMM/pull/1222))
- Only instantiate the geometric, electrical and thermal parameter classes once ([#1222](https://github.com/pybamm-team/PyBaMM/pull/1222))

## Bug fixes

- Quickplot now works when timescale or lengthscale is a function of an input parameter ([#1234](https://github.com/pybamm-team/PyBaMM/pull/1234))
- Fix bug that was slowing down creation of the EC reaction SEI submodel ([#1227](https://github.com/pybamm-team/PyBaMM/pull/1227))
- Add missing separator thermal parameters for the Ecker parameter set ([#1226](https://github.com/pybamm-team/PyBaMM/pull/1226))
- Make sure simulation solves when evaluated timescale is a function of an input parameter ([#1218](https://github.com/pybamm-team/PyBaMM/pull/1218))
- Raise error if saving to MATLAB with variable names that MATLAB can't read, and give option of providing alternative variable names ([#1206](https://github.com/pybamm-team/PyBaMM/pull/1206))
- Raise error if the boundary condition at the origin in a spherical domain is other than no-flux ([#1175](https://github.com/pybamm-team/PyBaMM/pull/1175))
- Fix boundary conditions at r = 0 for Creating Models notebooks ([#1173](https://github.com/pybamm-team/PyBaMM/pull/1173))

## Breaking changes

- The parameters "Positive/Negative particle distribution in x" and "Positive/Negative surface area to volume ratio distribution in x" have been deprecated. Instead, users can provide "Positive/Negative particle radius [m]" and "Positive/Negative surface area to volume ratio [m-1]" directly as functions of through-cell position (x [m]) ([#1237](https://github.com/pybamm-team/PyBaMM/pull/1237))

# [v0.2.4](https://github.com/pybamm-team/PyBaMM/tree/v0.2.4) - 2020-09-07

This release adds new operators for more complex models, some basic sensitivity analysis, and a spectral volumes spatial method, as well as some small bug fixes.

## Features

- Added variables which track the total amount of lithium in the system ([#1136](https://github.com/pybamm-team/PyBaMM/pull/1136))
- Added `Upwind` and `Downwind` operators for convection ([#1134](https://github.com/pybamm-team/PyBaMM/pull/1134))
- Added Getting Started notebook on solver options and changing the mesh. Also added a notebook detailing the different thermal options, and a notebook explaining the steps that occur behind the scenes in the `Simulation` class ([#1131](https://github.com/pybamm-team/PyBaMM/pull/1131))
- Added particle submodel that use a polynomial approximation to the concentration within the electrode particles ([#1130](https://github.com/pybamm-team/PyBaMM/pull/1130))
- Added `Modulo`, `Floor` and `Ceiling` operators ([#1121](https://github.com/pybamm-team/PyBaMM/pull/1121))
- Added DFN model for a half cell ([#1121](https://github.com/pybamm-team/PyBaMM/pull/1121))
- Automatically compute surface area to volume ratio based on particle shape for li-ion models ([#1120](https://github.com/pybamm-team/PyBaMM/pull/1120))
- Added "R-averaged particle concentration" variables ([#1118](https://github.com/pybamm-team/PyBaMM/pull/1118))
- Added support for sensitivity calculations to the casadi solver ([#1109](https://github.com/pybamm-team/PyBaMM/pull/1109))
- Added support for index 1 semi-explicit dae equations and sensitivity calculations to JAX BDF solver ([#1107](https://github.com/pybamm-team/PyBaMM/pull/1107))
- Allowed keyword arguments to be passed to `Simulation.plot()` ([#1099](https://github.com/pybamm-team/PyBaMM/pull/1099))
- Added the Spectral Volumes spatial method and the submesh that it works with ([#900](https://github.com/pybamm-team/PyBaMM/pull/900))

## Bug fixes

- Fixed bug where some parameters were not being set by the `EcReactionLimited` SEI model ([#1136](https://github.com/pybamm-team/PyBaMM/pull/1136))
- Fixed bug on electrolyte potential for `BasicDFNHalfCell` ([#1133](https://github.com/pybamm-team/PyBaMM/pull/1133))
- Fixed `r_average` to work with `SecondaryBroadcast` ([#1118](https://github.com/pybamm-team/PyBaMM/pull/1118))
- Fixed finite volume discretisation of spherical integrals ([#1118](https://github.com/pybamm-team/PyBaMM/pull/1118))
- `t_eval` now gets changed to a `linspace` if a list of length 2 is passed ([#1113](https://github.com/pybamm-team/PyBaMM/pull/1113))
- Fixed bug when setting a function with an `InputParameter` ([#1111](https://github.com/pybamm-team/PyBaMM/pull/1111))

## Breaking changes

- The "fast diffusion" particle option has been renamed "uniform profile" ([#1130](https://github.com/pybamm-team/PyBaMM/pull/1130))
- The modules containing standard parameters are now classes so they can take options
  (e.g. `standard_parameters_lithium_ion` is now `LithiumIonParameters`) ([#1120](https://github.com/pybamm-team/PyBaMM/pull/1120))
- Renamed `quick_plot_vars` to `output_variables` in `Simulation` to be consistent with `QuickPlot`. Passing `quick_plot_vars` to `Simulation.plot()` has been deprecated and `output_variables` should be passed instead ([#1099](https://github.com/pybamm-team/PyBaMM/pull/1099))

# [v0.2.3](https://github.com/pybamm-team/PyBaMM/tree/v0.2.3) - 2020-07-01

This release enables the use of [Google Colab](https://colab.research.google.com/github/pybamm-team/PyBaMM/blob/main/) for running example notebooks, and adds some small new features and bug fixes.

## Features

- Added JAX evaluator, and ODE solver ([#1038](https://github.com/pybamm-team/PyBaMM/pull/1038))
- Reformatted Getting Started notebooks ([#1083](https://github.com/pybamm-team/PyBaMM/pull/1083))
- Reformatted Landesfeind electrolytes ([#1064](https://github.com/pybamm-team/PyBaMM/pull/1064))
- Adapted examples to be run in Google Colab ([#1061](https://github.com/pybamm-team/PyBaMM/pull/1061))
- Added some new solvers for algebraic models ([#1059](https://github.com/pybamm-team/PyBaMM/pull/1059))
- Added `length_scales` attribute to models ([#1058](https://github.com/pybamm-team/PyBaMM/pull/1058))
- Added averaging in secondary dimensions ([#1057](https://github.com/pybamm-team/PyBaMM/pull/1057))
- Added SEI reaction based on Yang et. al. 2017 and reduction in porosity ([#1009](https://github.com/pybamm-team/PyBaMM/issues/1009))

## Optimizations

- Reformatted CasADi "safe" mode to deal with events better ([#1089](https://github.com/pybamm-team/PyBaMM/pull/1089))

## Bug fixes

- Fixed a bug in `InterstitialDiffusionLimited` ([#1097](https://github.com/pybamm-team/PyBaMM/pull/1097))
- Fixed `Simulation` to keep different copies of the model so that parameters can be changed between simulations ([#1090](https://github.com/pybamm-team/PyBaMM/pull/1090))
- Fixed `model.new_copy()` to keep custom submodels ([#1090](https://github.com/pybamm-team/PyBaMM/pull/1090))
- 2D processed variables can now be evaluated at the domain boundaries ([#1088](https://github.com/pybamm-team/PyBaMM/pull/1088))
- Update the default variable points to better capture behaviour in the solid particles in li-ion models ([#1081](https://github.com/pybamm-team/PyBaMM/pull/1081))
- Fix `QuickPlot` to display variables discretised by FEM (in y-z) properly ([#1078](https://github.com/pybamm-team/PyBaMM/pull/1078))
- Add length scales to `EffectiveResistance` models ([#1071](https://github.com/pybamm-team/PyBaMM/pull/1071))
- Allowed for pybamm functions exp, sin, cos, sqrt to be used in expression trees that
  are converted to casadi format ([#1067](https://github.com/pybamm-team/PyBaMM/pull/1067))
- Fix a bug where variables that depend on y and z were transposed in `QuickPlot` ([#1055](https://github.com/pybamm-team/PyBaMM/pull/1055))

## Breaking changes

- `Simulation.specs` and `Simulation.set_defaults` have been deprecated. Users should create a new `Simulation` object for each different case instead ([#1090](https://github.com/pybamm-team/PyBaMM/pull/1090))
- The solution times `t_eval` must now be provided to `Simulation.solve()` when not using an experiment or prescribing the current using drive cycle data ([#1086](https://github.com/pybamm-team/PyBaMM/pull/1086))

# [v0.2.2](https://github.com/pybamm-team/PyBaMM/tree/v0.2.2) - 2020-06-01

New SEI models, simplification of submodel structure, as well as optimisations and general bug fixes.

## Features

- Reformatted `Geometry` and `Mesh` classes ([#1032](https://github.com/pybamm-team/PyBaMM/pull/1032))
- Added arbitrary geometry to the lumped thermal model ([#718](https://github.com/pybamm-team/PyBaMM/issues/718))
- Allowed `ProcessedVariable` to handle cases where `len(solution.t)=1` ([#1020](https://github.com/pybamm-team/PyBaMM/pull/1020))
- Added `BackwardIndefiniteIntegral` symbol ([#1014](https://github.com/pybamm-team/PyBaMM/pull/1014))
- Added `plot` and `plot2D` to enable easy plotting of `pybamm.Array` objects ([#1008](https://github.com/pybamm-team/PyBaMM/pull/1008))
- Updated effective current collector models and added example notebook ([#1007](https://github.com/pybamm-team/PyBaMM/pull/1007))
- Added SEI film resistance as an option ([#994](https://github.com/pybamm-team/PyBaMM/pull/994))
- Added `parameters` attribute to `pybamm.BaseModel` and `pybamm.Geometry` that lists all of the required parameters ([#993](https://github.com/pybamm-team/PyBaMM/pull/993))
- Added tab, edge, and surface cooling ([#965](https://github.com/pybamm-team/PyBaMM/pull/965))
- Added functionality to solver to automatically discretise a 0D model ([#947](https://github.com/pybamm-team/PyBaMM/pull/947))
- Added sensitivity to `CasadiAlgebraicSolver` ([#940](https://github.com/pybamm-team/PyBaMM/pull/940))
- Added `ProcessedSymbolicVariable` class, which can handle symbolic variables (i.e. variables for which the inputs are symbolic) ([#940](https://github.com/pybamm-team/PyBaMM/pull/940))
- Made `QuickPlot` compatible with Google Colab ([#935](https://github.com/pybamm-team/PyBaMM/pull/935))
- Added `BasicFull` model for lead-acid ([#932](https://github.com/pybamm-team/PyBaMM/pull/932))
- Added 'arctan' function ([#973](https://github.com/pybamm-team/PyBaMM/pull/973))

## Optimizations

- Implementing the use of GitHub Actions for CI ([#855](https://github.com/pybamm-team/PyBaMM/pull/855))
- Changed default solver for DAE models to `CasadiSolver` ([#978](https://github.com/pybamm-team/PyBaMM/pull/978))
- Added some extra simplifications to the expression tree ([#971](https://github.com/pybamm-team/PyBaMM/pull/971))
- Changed the behaviour of "safe" mode in `CasadiSolver` ([#956](https://github.com/pybamm-team/PyBaMM/pull/956))
- Sped up model building ([#927](https://github.com/pybamm-team/PyBaMM/pull/927))
- Changed default solver for lead-acid to `CasadiSolver` ([#927](https://github.com/pybamm-team/PyBaMM/pull/927))

## Bug fixes

- Fix a bug where slider plots do not update properly in notebooks ([#1041](https://github.com/pybamm-team/PyBaMM/pull/1041))
- Fix storing and plotting external variables in the solution ([#1026](https://github.com/pybamm-team/PyBaMM/pull/1026))
- Fix running a simulation with a model that is already discretized ([#1025](https://github.com/pybamm-team/PyBaMM/pull/1025))
- Fix CI not triggering for PR. ([#1013](https://github.com/pybamm-team/PyBaMM/pull/1013))
- Fix schedule testing running too often. ([#1010](https://github.com/pybamm-team/PyBaMM/pull/1010))
- Fix doctests failing due to mismatch in unsorted output.([#990](https://github.com/pybamm-team/PyBaMM/pull/990))
- Added extra checks when creating a model, for clearer errors ([#971](https://github.com/pybamm-team/PyBaMM/pull/971))
- Fixed `Interpolant` ids to allow processing ([#962](https://github.com/pybamm-team/PyBaMM/pull/962))
- Fixed a bug in the initial conditions of the potential pair model ([#954](https://github.com/pybamm-team/PyBaMM/pull/954))
- Changed simulation attributes to assign copies rather than the objects themselves ([#952](https://github.com/pybamm-team/PyBaMM/pull/952))
- Added default values to base model so that it works with the `Simulation` class ([#952](https://github.com/pybamm-team/PyBaMM/pull/952))
- Fixed solver to recompute initial conditions when inputs are changed ([#951](https://github.com/pybamm-team/PyBaMM/pull/951))
- Reformatted thermal submodels ([#938](https://github.com/pybamm-team/PyBaMM/pull/938))
- Reformatted electrolyte submodels ([#927](https://github.com/pybamm-team/PyBaMM/pull/927))
- Reformatted convection submodels ([#635](https://github.com/pybamm-team/PyBaMM/pull/635))

## Breaking changes

- Geometry should no longer be given keys 'primary' or 'secondary' ([#1032](https://github.com/pybamm-team/PyBaMM/pull/1032))
- Calls to `ProcessedVariable` objects are now made using dimensional time and space ([#1028](https://github.com/pybamm-team/PyBaMM/pull/1028))
- For variables discretised using finite elements the result returned by calling `ProcessedVariable` is now transposed ([#1020](https://github.com/pybamm-team/PyBaMM/pull/1020))
- Renamed "surface area density" to "surface area to volume ratio" ([#975](https://github.com/pybamm-team/PyBaMM/pull/975))
- Replaced "reaction rate" with "exchange-current density" ([#975](https://github.com/pybamm-team/PyBaMM/pull/975))
- Changed the implementation of reactions in submodels ([#948](https://github.com/pybamm-team/PyBaMM/pull/948))
- Removed some inputs like `T_inf`, `R_g` and activation energies to some of the standard function parameters. This is because each of those inputs is specific to a particular function (e.g. the reference temperature at which the function was measured). To change a property such as the activation energy, users should create a new function, specifying the relevant property as a `Parameter` or `InputParameter` ([#942](https://github.com/pybamm-team/PyBaMM/pull/942))
- The thermal option 'xyz-lumped' has been removed. The option 'thermal current collector' has also been removed ([#938](https://github.com/pybamm-team/PyBaMM/pull/938))
- The 'C-rate' parameter has been deprecated. Use 'Current function [A]' instead. The cell capacity can be accessed as 'Cell capacity [A.h]', and used to calculate current from C-rate ([#952](https://github.com/pybamm-team/PyBaMM/pull/952))

# [v0.2.1](https://github.com/pybamm-team/PyBaMM/tree/v0.2.1) - 2020-03-31

New expression tree node types, models, parameter sets and solvers, as well as general bug fixes and new examples.

## Features

- Store variable slices in model for inspection ([#925](https://github.com/pybamm-team/PyBaMM/pull/925))
- Added LiNiCoO2 parameter set from Ecker et. al. ([#922](https://github.com/pybamm-team/PyBaMM/pull/922))
- Made t_plus (optionally) a function of electrolyte concentration, and added (1 + dlnf/dlnc) to models ([#921](https://github.com/pybamm-team/PyBaMM/pull/921))
- Added `DummySolver` for empty models ([#915](https://github.com/pybamm-team/PyBaMM/pull/915))
- Added functionality to broadcast to edges ([#891](https://github.com/pybamm-team/PyBaMM/pull/891))
- Reformatted and cleaned up `QuickPlot` ([#886](https://github.com/pybamm-team/PyBaMM/pull/886))
- Added thermal effects to lead-acid models ([#885](https://github.com/pybamm-team/PyBaMM/pull/885))
- Added a helper function for info on function parameters ([#881](https://github.com/pybamm-team/PyBaMM/pull/881))
- Added additional notebooks showing how to create and compare models ([#877](https://github.com/pybamm-team/PyBaMM/pull/877))
- Added `Minimum`, `Maximum` and `Sign` operators
  ([#876](https://github.com/pybamm-team/PyBaMM/pull/876))
- Added a search feature to `FuzzyDict` ([#875](https://github.com/pybamm-team/PyBaMM/pull/875))
- Add ambient temperature as a function of time ([#872](https://github.com/pybamm-team/PyBaMM/pull/872))
- Added `CasadiAlgebraicSolver` for solving algebraic systems with CasADi ([#868](https://github.com/pybamm-team/PyBaMM/pull/868))
- Added electrolyte functions from Landesfeind ([#860](https://github.com/pybamm-team/PyBaMM/pull/860))
- Add new symbols `VariableDot`, representing the derivative of a variable wrt time,
  and `StateVectorDot`, representing the derivative of a state vector wrt time
  ([#858](https://github.com/pybamm-team/PyBaMM/issues/858))

## Bug fixes

- Filter out discontinuities that occur after solve times
  ([#941](https://github.com/pybamm-team/PyBaMM/pull/945))
- Fixed tight layout for QuickPlot in jupyter notebooks ([#930](https://github.com/pybamm-team/PyBaMM/pull/930))
- Fixed bug raised if function returns a scalar ([#919](https://github.com/pybamm-team/PyBaMM/pull/919))
- Fixed event handling in `ScipySolver` ([#905](https://github.com/pybamm-team/PyBaMM/pull/905))
- Made input handling clearer in solvers ([#905](https://github.com/pybamm-team/PyBaMM/pull/905))
- Updated Getting started notebook 2 ([#903](https://github.com/pybamm-team/PyBaMM/pull/903))
- Reformatted external circuit submodels ([#879](https://github.com/pybamm-team/PyBaMM/pull/879))
- Some bug fixes to generalize specifying models that aren't battery models, see [#846](https://github.com/pybamm-team/PyBaMM/issues/846)
- Reformatted interface submodels to be more readable ([#866](https://github.com/pybamm-team/PyBaMM/pull/866))
- Removed double-counted "number of electrodes connected in parallel" from simulation ([#864](https://github.com/pybamm-team/PyBaMM/pull/864))

## Breaking changes

- Changed keyword argument `u` for inputs (when evaluating an object) to `inputs` ([#905](https://github.com/pybamm-team/PyBaMM/pull/905))
- Removed "set external temperature" and "set external potential" options. Use "external submodels" option instead ([#862](https://github.com/pybamm-team/PyBaMM/pull/862))

# [v0.2.0](https://github.com/pybamm-team/PyBaMM/tree/v0.2.0) - 2020-02-26

This release introduces many new features and optimizations. All models can now be solved using the pip installation - in particular, the DFN can be solved in around 0.1s. Other highlights include an improved user interface, simulations of experimental protocols (GITT, CCCV, etc), new parameter sets for NCA and LGM50, drive cycles, "input parameters" and "external variables" for quickly solving models with different parameter values and coupling with external software, and general bug fixes and optimizations.

## Features

- Added LG M50 parameter set from Chen 2020 ([#854](https://github.com/pybamm-team/PyBaMM/pull/854))
- Changed rootfinding algorithm to CasADi, scipy.optimize.root still accessible as an option ([#844](https://github.com/pybamm-team/PyBaMM/pull/844))
- Added capacitance effects to lithium-ion models ([#842](https://github.com/pybamm-team/PyBaMM/pull/842))
- Added NCA parameter set ([#824](https://github.com/pybamm-team/PyBaMM/pull/824))
- Added functionality to `Solution` that automatically gets `t_eval` from the data when simulating drive cycles and performs checks to ensure the output has the required resolution to accurately capture the input current ([#819](https://github.com/pybamm-team/PyBaMM/pull/819))
- Added `Citations` object to print references when specific functionality is used ([#818](https://github.com/pybamm-team/PyBaMM/pull/818))
- Updated `Solution` to allow exporting to matlab and csv formats ([#811](https://github.com/pybamm-team/PyBaMM/pull/811))
- Allow porosity to vary in space ([#809](https://github.com/pybamm-team/PyBaMM/pull/809))
- Added functionality to solve DAE models with non-smooth current inputs ([#808](https://github.com/pybamm-team/PyBaMM/pull/808))
- Added functionality to simulate experiments and testing protocols ([#807](https://github.com/pybamm-team/PyBaMM/pull/807))
- Added fuzzy string matching for parameters and variables ([#796](https://github.com/pybamm-team/PyBaMM/pull/796))
- Changed ParameterValues to raise an error when a parameter that wasn't previously defined is updated ([#796](https://github.com/pybamm-team/PyBaMM/pull/796))
- Added some basic models (BasicSPM and BasicDFN) in order to clearly demonstrate the PyBaMM model structure for battery models ([#795](https://github.com/pybamm-team/PyBaMM/pull/795))
- Allow initial conditions in the particle to depend on x ([#786](https://github.com/pybamm-team/PyBaMM/pull/786))
- Added the harmonic mean to the Finite Volume method, which is now used when computing fluxes ([#783](https://github.com/pybamm-team/PyBaMM/pull/783))
- Refactored `Solution` to make it a dictionary that contains all of the solution variables. This automatically creates `ProcessedVariable` objects when required, so that the solution can be obtained much more easily. ([#781](https://github.com/pybamm-team/PyBaMM/pull/781))
- Added notebook to explain broadcasts ([#776](https://github.com/pybamm-team/PyBaMM/pull/776))
- Added a step to discretisation that automatically compute the inverse of the mass matrix of the differential part of the problem so that the underlying DAEs can be provided in semi-explicit form, as required by the CasADi solver ([#769](https://github.com/pybamm-team/PyBaMM/pull/769))
- Added the gradient operation for the Finite Element Method ([#767](https://github.com/pybamm-team/PyBaMM/pull/767))
- Added `InputParameter` node for quickly changing parameter values ([#752](https://github.com/pybamm-team/PyBaMM/pull/752))
- Added submodels for operating modes other than current-controlled ([#751](https://github.com/pybamm-team/PyBaMM/pull/751))
- Changed finite volume discretisation to use exact values provided by Neumann boundary conditions when computing the gradient instead of adding ghost nodes([#748](https://github.com/pybamm-team/PyBaMM/pull/748))
- Added optional R(x) distribution in particle models ([#745](https://github.com/pybamm-team/PyBaMM/pull/745))
- Generalized importing of external variables ([#728](https://github.com/pybamm-team/PyBaMM/pull/728))
- Separated active and inactive material volume fractions ([#726](https://github.com/pybamm-team/PyBaMM/pull/726))
- Added submodels for tortuosity ([#726](https://github.com/pybamm-team/PyBaMM/pull/726))
- Simplified the interface for setting current functions ([#723](https://github.com/pybamm-team/PyBaMM/pull/723))
- Added Heaviside operator ([#723](https://github.com/pybamm-team/PyBaMM/pull/723))
- New extrapolation methods ([#707](https://github.com/pybamm-team/PyBaMM/pull/707))
- Added some "Getting Started" documentation ([#703](https://github.com/pybamm-team/PyBaMM/pull/703))
- Allow abs tolerance to be set by variable for IDA KLU solver ([#700](https://github.com/pybamm-team/PyBaMM/pull/700))
- Added Simulation class ([#693](https://github.com/pybamm-team/PyBaMM/pull/693)) with load/save functionality ([#732](https://github.com/pybamm-team/PyBaMM/pull/732))
- Added interface to CasADi solver ([#687](https://github.com/pybamm-team/PyBaMM/pull/687), [#691](https://github.com/pybamm-team/PyBaMM/pull/691), [#714](https://github.com/pybamm-team/PyBaMM/pull/714)). This makes the SUNDIALS DAE solvers (Scikits and KLU) truly optional (though IDA KLU is recommended for solving the DFN).
- Added option to use CasADi's Algorithmic Differentiation framework to calculate Jacobians ([#687](https://github.com/pybamm-team/PyBaMM/pull/687))
- Added method to evaluate parameters more easily ([#669](https://github.com/pybamm-team/PyBaMM/pull/669))
- Added `Jacobian` class to reuse known Jacobians of expressions ([#665](https://github.com/pybamm-team/PyBaMM/pull/670))
- Added `Interpolant` class to interpolate experimental data (e.g. OCP curves) ([#661](https://github.com/pybamm-team/PyBaMM/pull/661))
- Added interface (via pybind11) to sundials with the IDA KLU sparse linear solver ([#657](https://github.com/pybamm-team/PyBaMM/pull/657))
- Allowed parameters to be set by material or by specifying a particular paper ([#647](https://github.com/pybamm-team/PyBaMM/pull/647))
- Set relative and absolute tolerances independently in solvers ([#645](https://github.com/pybamm-team/PyBaMM/pull/645))
- Added basic method to allow (a part of) the State Vector to be updated with results obtained from another solution or package ([#624](https://github.com/pybamm-team/PyBaMM/pull/624))
- Added some non-uniform meshes in 1D and 2D ([#617](https://github.com/pybamm-team/PyBaMM/pull/617))

## Optimizations

- Now simplifying objects that are constant as soon as they are created ([#801](https://github.com/pybamm-team/PyBaMM/pull/801))
- Simplified solver interface ([#800](https://github.com/pybamm-team/PyBaMM/pull/800))
- Added caching for shape evaluation, used during discretisation ([#780](https://github.com/pybamm-team/PyBaMM/pull/780))
- Added an option to skip model checks during discretisation, which could be slow for large models ([#739](https://github.com/pybamm-team/PyBaMM/pull/739))
- Use CasADi's automatic differentation algorithms by default when solving a model ([#714](https://github.com/pybamm-team/PyBaMM/pull/714))
- Avoid re-checking size when making a copy of an `Index` object ([#656](https://github.com/pybamm-team/PyBaMM/pull/656))
- Avoid recalculating `_evaluation_array` when making a copy of a `StateVector` object ([#653](https://github.com/pybamm-team/PyBaMM/pull/653))

## Bug fixes

- Fixed a bug where current loaded from data was incorrectly scaled with the cell capacity ([#852](https://github.com/pybamm-team/PyBaMM/pull/852))
- Moved evaluation of initial conditions to solver ([#839](https://github.com/pybamm-team/PyBaMM/pull/839))
- Fixed a bug where the first line of the data wasn't loaded when parameters are loaded from data ([#819](https://github.com/pybamm-team/PyBaMM/pull/819))
- Made `graphviz` an optional dependency ([#810](https://github.com/pybamm-team/PyBaMM/pull/810))
- Fixed examples to run with basic pip installation ([#800](https://github.com/pybamm-team/PyBaMM/pull/800))
- Added events for CasADi solver when stepping ([#800](https://github.com/pybamm-team/PyBaMM/pull/800))
- Improved implementation of broadcasts ([#776](https://github.com/pybamm-team/PyBaMM/pull/776))
- Fixed a bug which meant that the Ohmic heating in the current collectors was incorrect if using the Finite Element Method ([#767](https://github.com/pybamm-team/PyBaMM/pull/767))
- Improved automatic broadcasting ([#747](https://github.com/pybamm-team/PyBaMM/pull/747))
- Fixed bug with wrong temperature in initial conditions ([#737](https://github.com/pybamm-team/PyBaMM/pull/737))
- Improved flexibility of parameter values so that parameters (such as diffusivity or current) can be set as functions or scalars ([#723](https://github.com/pybamm-team/PyBaMM/pull/723))
- Fixed a bug where boundary conditions were sometimes handled incorrectly in 1+1D models ([#713](https://github.com/pybamm-team/PyBaMM/pull/713))
- Corrected a sign error in Dirichlet boundary conditions in the Finite Element Method ([#706](https://github.com/pybamm-team/PyBaMM/pull/706))
- Passed the correct dimensional temperature to open circuit potential ([#702](https://github.com/pybamm-team/PyBaMM/pull/702))
- Added missing temperature dependence in electrolyte and interface submodels ([#698](https://github.com/pybamm-team/PyBaMM/pull/698))
- Fixed differentiation of functions that have more than one argument ([#687](https://github.com/pybamm-team/PyBaMM/pull/687))
- Added warning if `ProcessedVariable` is called outside its interpolation range ([#681](https://github.com/pybamm-team/PyBaMM/pull/681))
- Updated installation instructions for Mac OS ([#680](https://github.com/pybamm-team/PyBaMM/pull/680))
- Improved the way `ProcessedVariable` objects are created in higher dimensions ([#581](https://github.com/pybamm-team/PyBaMM/pull/581))

## Breaking changes

- Time for solver should now be given in seconds ([#832](https://github.com/pybamm-team/PyBaMM/pull/832))
- Model events are now represented as a list of `pybamm.Event` ([#759](https://github.com/pybamm-team/PyBaMM/issues/759)
- Removed `ParameterValues.update_model`, whose functionality is now replaced by `InputParameter` ([#801](https://github.com/pybamm-team/PyBaMM/pull/801))
- Removed `Outer` and `Kron` nodes as no longer used ([#777](https://github.com/pybamm-team/PyBaMM/pull/777))
- Moved `results` to separate repositories ([#761](https://github.com/pybamm-team/PyBaMM/pull/761))
- The parameters "Bruggeman coefficient" must now be specified separately as "Bruggeman coefficient (electrolyte)" and "Bruggeman coefficient (electrode)"
- The current classes (`GetConstantCurrent`, `GetUserCurrent` and `GetUserData`) have now been removed. Please refer to the [`change-input-current` notebook](https://github.com/pybamm-team/PyBaMM/blob/main/examples/notebooks/change-input-current.ipynb) for information on how to specify an input current
- Parameter functions must now use pybamm functions instead of numpy functions (e.g. `pybamm.exp` instead of `numpy.exp`), as these are then used to construct the expression tree directly. Generally, pybamm syntax follows numpy syntax; please get in touch if a function you need is missing.
- The current must now be updated by changing "Current function [A]" or "C-rate" instead of "Typical current [A]"

# [v0.1.0](https://github.com/pybamm-team/PyBaMM/tree/v0.1.0) - 2019-10-08

This is the first official version of PyBaMM.
Please note that PyBaMM in still under active development, and so the API may change in the future.

## Features

### Models

#### Lithium-ion

- Single Particle Model (SPM)
- Single Particle Model with electrolyte (SPMe)
- Doyle-Fuller-Newman (DFN) model

with the following optional physics:

- Thermal effects
- Fast diffusion in particles
- 2+1D (pouch cell)

#### Lead-acid

- Leading-Order Quasi-Static model
- First-Order Quasi-Static model
- Composite model
- Full model

with the following optional physics:

- Hydrolysis side reaction
- Capacitance effects
- 2+1D

### Spatial discretisations

- Finite Volume (1D only)
- Finite Element (scikit, 2D only)

### Solvers

- Scipy
- Scikits ODE
- Scikits DAE
- IDA KLU sparse linear solver (Sundials)
- Algebraic (root-finding)<|MERGE_RESOLUTION|>--- conflicted
+++ resolved
@@ -19,11 +19,8 @@
 
 ## Breaking changes
 
-<<<<<<< HEAD
 - All PyBaMM models are now dimensional. This has been benchmarked against dimensionless models and found to give around the same solve time. Implementing dimensional models greatly reduces the barrier to entry for adding new models. However, this comes with several breaking changes: (i) the `timescale` and `length_scales` attributes of a model have been removed (they are no longer needed) (ii) several dimensionless variables are no longer defined, but the corresponding dimensional variables can still be accessed by adding the units to the name (iii) some parameters used only for non-dimensionalization, such as "Typical current [A]", have been removed ([#2419](https://github.com/pybamm-team/PyBaMM/pull/2419))
-=======
 - Interpolants created from parameter data are now "linear" by default (was "cubic") ([#2494](https://github.com/pybamm-team/PyBaMM/pull/2494))
->>>>>>> 31b3b26a
 - Renamed entry point for parameter sets to `pybamm_parameter_sets` ([#2475](https://github.com/pybamm-team/PyBaMM/pull/2475))
 - Removed code for generating `ModelingToolkit` problems ([#2432](https://github.com/pybamm-team/PyBaMM/pull/2432))
 - Removed `FirstOrder` and `Composite` lead-acid models, and some submodels specific to those models ([#2431](https://github.com/pybamm-team/PyBaMM/pull/2431))
