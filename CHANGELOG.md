# [Unreleased](https://github.com/pybamm-team/PyBaMM)

## Features

<<<<<<< HEAD
-   Added `Citations` object to print references when specific functionality is used ([#818](https://github.com/pybamm-team/PyBaMM/pull/818))
-   Updated `Solution` to allow exporting to matlab and csv formats ([#811](https://github.com/pybamm-team/PyBaMM/pull/811))
=======
-   Changed rootfinding algorithm to CasADi, scipy.optimize.root still accessible as an option ([#844](https://github.com/pybamm-team/PyBaMM/pull/844))
-   Added NCA parameter set ([#824](https://github.com/pybamm-team/PyBaMM/pull/824))
-   Added functionality to `Solution` that automatically gets `t_eval` from the data when simulating drive cycles and performs checks to ensure the output has the required resolution to accurately capture the input current ([#819](https://github.com/pybamm-team/PyBaMM/pull/819))
-   Added options to export a solution to matlab or csv ([#811](https://github.com/pybamm-team/PyBaMM/pull/811))
-   Allow porosity to vary in space ([#809](https://github.com/pybamm-team/PyBaMM/pull/809))
>>>>>>> c1101ba2
-   Added functionality to solve DAE models with non-smooth current inputs ([#808](https://github.com/pybamm-team/PyBaMM/pull/808))
-   Added functionality to simulate experiments and testing protocols ([#807](https://github.com/pybamm-team/PyBaMM/pull/807))
-   Added fuzzy string matching for parameters and variables ([#796](https://github.com/pybamm-team/PyBaMM/pull/796))
-   Changed ParameterValues to raise an error when a parameter that wasn't previously defined is updated ([#796](https://github.com/pybamm-team/PyBaMM/pull/796))
-   Added some basic models (BasicSPM and BasicDFN) in order to clearly demonstrate the PyBaMM model structure for battery models ([#795](https://github.com/pybamm-team/PyBaMM/pull/795))
-   Allow initial conditions in the particle to depend on x ([#786](https://github.com/pybamm-team/PyBaMM/pull/786))
-   Added the harmonic mean to the Finite Volume method, which is now used when computing fluxes ([#783](https://github.com/pybamm-team/PyBaMM/pull/783))
-   Refactored `Solution` to make it a dictionary that contains all of the solution variables. This automatically creates `ProcessedVariable` objects when required, so that the solution can be obtained much more easily. ([#781](https://github.com/pybamm-team/PyBaMM/pull/781))
-   Added notebook to explain broadcasts ([#776](https://github.com/pybamm-team/PyBaMM/pull/776))
-   Added a step to discretisation that automatically compute the inverse of the mass matrix of the differential part of the problem so that the underlying DAEs can be provided in semi-explicit form, as required by the CasADi solver ([#769](https://github.com/pybamm-team/PyBaMM/pull/769))
-   Added the gradient operation for the Finite Element Method ([#767](https://github.com/pybamm-team/PyBaMM/pull/767))
-   Added `InputParameter` node for quickly changing parameter values ([#752](https://github.com/pybamm-team/PyBaMM/pull/752))
-   Added submodels for operating modes other than current-controlled ([#751](https://github.com/pybamm-team/PyBaMM/pull/751))
-   Changed finite volume discretisation to use exact values provided by Neumann boundary conditions when computing the gradient instead of adding ghost nodes([#748](https://github.com/pybamm-team/PyBaMM/pull/748))
-   Added optional R(x) distribution in particle models ([#745](https://github.com/pybamm-team/PyBaMM/pull/745))
-   Generalized importing of external variables ([#728](https://github.com/pybamm-team/PyBaMM/pull/728))
-   Separated active and inactive material volume fractions ([#726](https://github.com/pybamm-team/PyBaMM/pull/726))
-   Added submodels for tortuosity ([#726](https://github.com/pybamm-team/PyBaMM/pull/726))
-   Simplified the interface for setting current functions ([#723](https://github.com/pybamm-team/PyBaMM/pull/723))
-   Added Heaviside operator ([#723](https://github.com/pybamm-team/PyBaMM/pull/723))
-   New extrapolation methods ([#707](https://github.com/pybamm-team/PyBaMM/pull/707))
-   Added some "Getting Started" documentation ([#703](https://github.com/pybamm-team/PyBaMM/pull/703))
-   Allow abs tolerance to be set by variable for IDA KLU solver ([#700](https://github.com/pybamm-team/PyBaMM/pull/700))
-   Added Simulation class ([#693](https://github.com/pybamm-team/PyBaMM/pull/693)) with load/save functionality ([#732](https://github.com/pybamm-team/PyBaMM/pull/732))
-   Added interface to CasADi solver ([#687](https://github.com/pybamm-team/PyBaMM/pull/687), [#691](https://github.com/pybamm-team/PyBaMM/pull/691), [#714](https://github.com/pybamm-team/PyBaMM/pull/714)). This makes the SUNDIALS DAE solvers (Scikits and KLU) truly optional (though IDA KLU is recommended for solving the DFN).
-   Added option to use CasADi's Algorithmic Differentiation framework to calculate Jacobians ([#687](https://github.com/pybamm-team/PyBaMM/pull/687))
-   Added method to evaluate parameters more easily ([#669](https://github.com/pybamm-team/PyBaMM/pull/669))
-   Added `Jacobian` class to reuse known Jacobians of expressions ([#665](https://github.com/pybamm-team/PyBaMM/pull/670))
-   Added `Interpolant` class to interpolate experimental data (e.g. OCP curves) ([#661](https://github.com/pybamm-team/PyBaMM/pull/661))
-   Added interface (via pybind11) to sundials with the IDA KLU sparse linear solver ([#657](https://github.com/pybamm-team/PyBaMM/pull/657))
-   Allowed parameters to be set by material or by specifying a particular paper ([#647](https://github.com/pybamm-team/PyBaMM/pull/647))
-   Set relative and absolute tolerances independently in solvers ([#645](https://github.com/pybamm-team/PyBaMM/pull/645))
-   Added basic method to allow (a part of) the State Vector to be updated with results obtained from another solution or package ([#624](https://github.com/pybamm-team/PyBaMM/pull/624))
-   Added some non-uniform meshes in 1D and 2D ([#617](https://github.com/pybamm-team/PyBaMM/pull/617))

## Optimizations

-   Now simplifying objects that are constant as soon as they are created ([#801](https://github.com/pybamm-team/PyBaMM/pull/801))
-   Simplified solver interface ([#800](https://github.com/pybamm-team/PyBaMM/pull/800))
-   Added caching for shape evaluation, used during discretisation ([#780](https://github.com/pybamm-team/PyBaMM/pull/780))
-   Added an option to skip model checks during discretisation, which could be slow for large models ([#739](https://github.com/pybamm-team/PyBaMM/pull/739))
-   Use CasADi's automatic differentation algorithms by default when solving a model ([#714](https://github.com/pybamm-team/PyBaMM/pull/714))
-   Avoid re-checking size when making a copy of an `Index` object ([#656](https://github.com/pybamm-team/PyBaMM/pull/656))
-   Avoid recalculating `_evaluation_array` when making a copy of a `StateVector` object ([#653](https://github.com/pybamm-team/PyBaMM/pull/653))

## Bug fixes

-   Moved evaluation of initial conditions to solver ([#839](https://github.com/pybamm-team/PyBaMM/pull/839))
-   Fixed a bug where the first line of the data wasn't loaded when parameters are loaded from data ([#819](https://github.com/pybamm-team/PyBaMM/pull/819))
-   Made `graphviz` an optional dependency ([#810](https://github.com/pybamm-team/PyBaMM/pull/810))
-   Fixed examples to run with basic pip installation ([#800](https://github.com/pybamm-team/PyBaMM/pull/800))
-   Added events for CasADi solver when stepping ([#800](https://github.com/pybamm-team/PyBaMM/pull/800))
-   Improved implementation of broadcasts ([#776](https://github.com/pybamm-team/PyBaMM/pull/776))
-   Fixed a bug which meant that the Ohmic heating in the current collectors was incorrect if using the Finite Element Method ([#767](https://github.com/pybamm-team/PyBaMM/pull/767))
-   Improved automatic broadcasting ([#747](https://github.com/pybamm-team/PyBaMM/pull/747))
-   Fixed bug with wrong temperature in initial conditions ([#737](https://github.com/pybamm-team/PyBaMM/pull/737))
-   Improved flexibility of parameter values so that parameters (such as diffusivity or current) can be set as functions or scalars ([#723](https://github.com/pybamm-team/PyBaMM/pull/723))
-   Fixed a bug where boundary conditions were sometimes handled incorrectly in 1+1D models ([#713](https://github.com/pybamm-team/PyBaMM/pull/713))
-   Corrected a sign error in Dirichlet boundary conditions in the Finite Element Method ([#706](https://github.com/pybamm-team/PyBaMM/pull/706))
-   Passed the correct dimensional temperature to open circuit potential ([#702](https://github.com/pybamm-team/PyBaMM/pull/702))
-   Added missing temperature dependence in electrolyte and interface submodels ([#698](https://github.com/pybamm-team/PyBaMM/pull/698))
-   Fixed differentiation of functions that have more than one argument ([#687](https://github.com/pybamm-team/PyBaMM/pull/687))
-   Added warning if `ProcessedVariable` is called outside its interpolation range ([#681](https://github.com/pybamm-team/PyBaMM/pull/681))
-   Updated installation instructions for Mac OS ([#680](https://github.com/pybamm-team/PyBaMM/pull/680))
-   Improved the way `ProcessedVariable` objects are created in higher dimensions ([#581](https://github.com/pybamm-team/PyBaMM/pull/581))

## Breaking changes

-   Time for solver should now be given in seconds ([#832](https://github.com/pybamm-team/PyBaMM/pull/832))
-   Model events are now represented as a list of `pybamm.Event` ([#759](https://github.com/pybamm-team/PyBaMM/issues/759)
-   Removed `ParameterValues.update_model`, whose functionality is now replaced by `InputParameter` ([#801](https://github.com/pybamm-team/PyBaMM/pull/801))
-   Removed `Outer` and `Kron` nodes as no longer used ([#777](https://github.com/pybamm-team/PyBaMM/pull/777))
-   Moved `results` to separate repositories ([#761](https://github.com/pybamm-team/PyBaMM/pull/761))
-   The parameters "Bruggeman coefficient" must now be specified separately as "Bruggeman coefficient (electrolyte)" and "Bruggeman coefficient (electrode)"
-   The current classes (`GetConstantCurrent`, `GetUserCurrent` and `GetUserData`) have now been removed. Please refer to the [`change-input-current` notebook](https://github.com/pybamm-team/PyBaMM/blob/master/examples/notebooks/change-input-current.ipynb) for information on how to specify an input current
-   Parameter functions must now use pybamm functions instead of numpy functions (e.g. `pybamm.exp` instead of `numpy.exp`), as these are then used to construct the expression tree directly. Generally, pybamm syntax follows numpy syntax; please get in touch if a function you need is missing.
-   The current must now be updated by changing "Current function [A]" or "C-rate" instead of "Typical current [A]"


# [v0.1.0](https://github.com/pybamm-team/PyBaMM/tree/v0.1.0) - 2019-10-08

This is the first official version of PyBaMM.
Please note that PyBaMM in still under active development, and so the API may change in the future.

## Features

### Models

#### Lithium-ion

- Single Particle Model (SPM)
- Single Particle Model with electrolyte (SPMe)
- Doyle-Fuller-Newman (DFN) model

with the following optional physics:

- Thermal effects
- Fast diffusion in particles
- 2+1D (pouch cell)

#### Lead-acid

- Leading-Order Quasi-Static model
- First-Order Quasi-Static model
- Composite model
- Full model

with the following optional physics:

- Hydrolysis side reaction
- Capacitance effects
- 2+1D


### Spatial discretisations

- Finite Volume (1D only)
- Finite Element (scikit, 2D only)

### Solvers

- Scipy
- Scikits ODE
- Scikits DAE
- IDA KLU sparse linear solver (Sundials)
- Algebraic (root-finding)<|MERGE_RESOLUTION|>--- conflicted
+++ resolved
@@ -2,16 +2,12 @@
 
 ## Features
 
-<<<<<<< HEAD
--   Added `Citations` object to print references when specific functionality is used ([#818](https://github.com/pybamm-team/PyBaMM/pull/818))
--   Updated `Solution` to allow exporting to matlab and csv formats ([#811](https://github.com/pybamm-team/PyBaMM/pull/811))
-=======
 -   Changed rootfinding algorithm to CasADi, scipy.optimize.root still accessible as an option ([#844](https://github.com/pybamm-team/PyBaMM/pull/844))
 -   Added NCA parameter set ([#824](https://github.com/pybamm-team/PyBaMM/pull/824))
 -   Added functionality to `Solution` that automatically gets `t_eval` from the data when simulating drive cycles and performs checks to ensure the output has the required resolution to accurately capture the input current ([#819](https://github.com/pybamm-team/PyBaMM/pull/819))
--   Added options to export a solution to matlab or csv ([#811](https://github.com/pybamm-team/PyBaMM/pull/811))
+-   Added `Citations` object to print references when specific functionality is used ([#818](https://github.com/pybamm-team/PyBaMM/pull/818))
+-   Updated `Solution` to allow exporting to matlab and csv formats ([#811](https://github.com/pybamm-team/PyBaMM/pull/811))
 -   Allow porosity to vary in space ([#809](https://github.com/pybamm-team/PyBaMM/pull/809))
->>>>>>> c1101ba2
 -   Added functionality to solve DAE models with non-smooth current inputs ([#808](https://github.com/pybamm-team/PyBaMM/pull/808))
 -   Added functionality to simulate experiments and testing protocols ([#807](https://github.com/pybamm-team/PyBaMM/pull/807))
 -   Added fuzzy string matching for parameters and variables ([#796](https://github.com/pybamm-team/PyBaMM/pull/796))
