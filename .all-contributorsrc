--- conflicted
+++ resolved
@@ -594,22 +594,22 @@
       ]
     },
     {
-<<<<<<< HEAD
+      "login": "jsbrittain",
+      "name": "jsbrittain",
+      "avatar_url": "https://avatars.githubusercontent.com/u/98161205?v=4",
+      "profile": "http://www.jsbrittain.com/",
+      "contributions": [
+        "code",
+        "test"
+      ]
+    },
+    {
       "login": "arjxn-py",
       "name": "Arjun",
       "avatar_url": "https://avatars.githubusercontent.com/u/104268427?v=4",
       "profile": "https://github.com/arjxn-py",
       "contributions": [
         "infra"
-=======
-      "login": "jsbrittain",
-      "name": "jsbrittain",
-      "avatar_url": "https://avatars.githubusercontent.com/u/98161205?v=4",
-      "profile": "http://www.jsbrittain.com/",
-      "contributions": [
-        "code",
-        "test"
->>>>>>> 8232ac4e
       ]
     }
   ],
