--- conflicted
+++ resolved
@@ -3,12 +3,9 @@
 #
 
 import numpy as np
-<<<<<<< HEAD
 from datetime import datetime
-=======
 import re
 
->>>>>>> 124efe5f
 
 examples = """
 
@@ -190,13 +187,9 @@
             # If the string contains " then ", then this is a two-step CCCV experiment
             # and we need to split it into two strings
             cond_CC, cond_CV = cond.split(" then ")
-<<<<<<< HEAD
             op_CC = self.read_string(cond_CC, drive_cycles, None)
             op_CV = self.read_string(cond_CV, drive_cycles, next_step)
-=======
-            op_CC = self.read_string(cond_CC, drive_cycles)
-            op_CV = self.read_string(cond_CV, drive_cycles)
-
+            
             if op_CC["temperature"] != op_CV["temperature"]:
                 raise ValueError(
                     "The temperature for the CC and CV steps must be the same."
@@ -204,19 +197,15 @@
                     f"from {op_CC['string']} and {op_CV['string']}"
                 )
 
->>>>>>> 124efe5f
             tag_CC = op_CC["tags"] or []
             tag_CV = op_CV["tags"] or []
             tags = list(np.unique(tag_CC + tag_CV))
             if len(tags) == 0:
                 tags = None
 
-<<<<<<< HEAD
             current_timestamp = self._process_timestamp(cond)
             next_timestamp = self._process_timestamp(next_step)
 
-=======
->>>>>>> 124efe5f
             outputs = {
                 "type": "CCCV",
                 "Voltage input [V]": op_CV["Voltage input [V]"],
@@ -255,13 +244,10 @@
         else:
             period = self.period
 
-<<<<<<< HEAD
-=======
         # Temperature part of the condition is removed here
         unprocessed_cond = cond
         temperature, cond = self._read_and_drop_temperature(cond)
 
->>>>>>> 124efe5f
         # Read instructions
         if "Run" in cond:
             cond_list = cond.split()
