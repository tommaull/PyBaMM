#
# Binary operator classes
#
from __future__ import absolute_import, division
from __future__ import print_function, unicode_literals
import pybamm

import autograd.numpy as np
import numbers
from scipy.sparse import issparse


def simplify_addition_subtraction(myclass, left, right):
    """
    if children are associative (addition, subtraction, etc) then try to find groups of
    constant children (that produce a value) and simplify them to a single term

    The purpose of this function is to simplify expressions like (1 + (1 + p)), which
    should be simplified to (2 + p). The former expression consists of an Addition, with
    a left child of Scalar type, and a right child of another Addition containing a
    Scalar and a Parameter. For this case, this function will first flatten the
    expression to a list of the bottom level children (i.e. [Scalar(1), Scalar(2),
    Parameter(p)]), and their operators (i.e. [None, Addition, Addition]), and then
    combine all the constant children (i.e. Scalar(1) and Scalar(1)) to a single child
    (i.e. Scalar(2))

    Note that this function will flatten the expression tree until a symbol is found
    that is not either an Addition or a Subtraction, so this function would simplify
    (3 - (2 + a*b*c)) to (1 + a*b*c)

    This function is useful if different children expressions contain non-constant terms
    that prevent them from being simplified, so for example (1 + a) + (b - 2) - (6 + c)
    will be simplified to (-7 + a + b - c)

    Parameters
    ----------

    myclass: class
        the binary operator class (pybamm.Addition or pybamm.Subtraction) operating on
        children left and right
    left: derived from pybamm.Symbol
        the left child of the binary operator
    right: derived from pybamm.Symbol
        the right child of the binary operator

    """
    numerator = []
    numerator_types = []

    def flatten(this_class, left_child, right_child, in_subtraction):
        """
        recursive function to flatten a term involving only additions or subtractions

        outputs to lists `numerator` and `numerator_types`

        e.g.

        (1 + 2) + 3       -> [1, 2, 3]    and [None, Addition, Addition]
        1 + (2 - 3)       -> [1, 2, 3]    and [None, Addition, Subtraction]
        1 - (2 + 3)       -> [1, 2, 3]    and [None, Subtraction, Subtraction]
        (1 + 2) - (2 + 3) -> [1, 2, 2, 3] and [None, Addition, Subtraction, Subtraction]
        """
        for child in [left_child, right_child]:
            if isinstance(child, (pybamm.Addition, pybamm.Subtraction)):
                left, right = child.orphans
                flatten(child.__class__, left, right, in_subtraction)

            else:
                numerator.append(child)
                if in_subtraction is None:
                    numerator_types.append(None)
                elif in_subtraction:
                    numerator_types.append(pybamm.Subtraction)
                else:
                    numerator_types.append(pybamm.Addition)

            if child == left_child:
                if in_subtraction is None:
                    in_subtraction = this_class == pybamm.Subtraction
                elif this_class == pybamm.Subtraction:
                    in_subtraction = not in_subtraction

    flatten(myclass, left, right, None)

    def partition_by_constant(source, types):
        """
        function to partition a source list of symbols into those that return a constant
        value, and those that do not
        """
        constant = []
        nonconstant = []
        constant_types = []
        nonconstant_types = []

        for child, op_type in zip(source, types):
            if child.is_constant() and child.evaluate_ignoring_errors() is not None:
                constant.append(child)
                constant_types.append(op_type)
            else:
                nonconstant.append(child)
                nonconstant_types.append(op_type)
        return constant, nonconstant, constant_types, nonconstant_types

    def fold_add_subtract(array, types):
        """
        performs a fold operation on the children nodes in `array`, using the operator
        types given in `types`

        e.g. if the input was:
        array = [1, 2, 3, 4]
        types = [None, +, -, +]

        the result would be 1 + 2 - 3 + 4
        """
        ret = None
        if len(array) > 0:
            ret = array[0]
            for child, typ in zip(array[1:], types[1:]):
                if typ == pybamm.Addition:
                    ret += child
                else:
                    ret -= child
        return ret

    # can reorder the numerator
    (constant, nonconstant, constant_types, nonconstant_types) = partition_by_constant(
        numerator, numerator_types
    )

    constant_expr = fold_add_subtract(constant, constant_types)
    nonconstant_expr = fold_add_subtract(nonconstant, nonconstant_types)

    if constant_expr is not None and nonconstant_expr is None:
        # might be no nonconstants
        new_expression = pybamm.simplify_if_constant(constant_expr)
    elif constant_expr is None and nonconstant_expr is not None:
        # might be no constants
        new_expression = nonconstant_expr
    else:
        # or mix of both
        constant_expr = pybamm.simplify_if_constant(constant_expr)
        if constant_types[0] is None and nonconstant_types[0] == pybamm.Addition:
            new_expression = constant_expr + nonconstant_expr
        elif constant_types[0] is None and nonconstant_types[0] == pybamm.Subtraction:
            new_expression = constant_expr - nonconstant_expr
        elif nonconstant_types[0] is None and constant_types[0] == pybamm.Addition:
            new_expression = nonconstant_expr + constant_expr
        else:
            assert constant_types[0] == pybamm.Subtraction
            new_expression = nonconstant_expr - constant_expr

    return new_expression


def simplify_multiplication_division(myclass, left, right):
    """
    if children are associative (multiply, division, etc) then try to find
    groups of constant children (that produce a value) and simplify them

    The purpose of this function is to simplify expressions of the type (1 * c / 2),
    which should simplify to (0.5 * c). The former expression consists of a Divsion,
    with a left child of a Multiplication containing a Scalar and a Parameter, and a
    right child consisting of a Scalar. For this case, this function will first flatten
    the expression to a list of the bottom level children on the numerator (i.e.
    [Scalar(1), Parameter(c)]) and their operators (i.e. [None, Multiplication]), as
    well as those children on the denominator (i.e. [Scalar(2)]. After this, all the
    constant children on the numerator and denominator (i.e. Scalar(1) and Scalar(2))
    will be combined appropriatly, in this case to Scalar(0.5), and combined with the
    nonconstant children (i.e. Parameter(c))

    Note that this function will flatten the expression tree until a symbol is found
    that is not either an Multiplication, Division or MatrixMultiplication, so this
    function would simplify (3*(1 + d)*2) to (6 * (1 + d))

    As well as Multiplication and Division, this function can handle
    MatrixMultiplication in two different ways:
    1. If any MatrixMultiplications are found on the denominator, an exception is raised
    2. If any MatrixMultiplications are found on the numerator, no reordering of
    children is done to find groups of constant children. In this case only neighbouring
    constant children on the numerator are simplified

    Parameters
    ----------

    myclass: class
        the binary operator class (pybamm.Addition or pybamm.Subtraction) operating on
        children left and right
    left: derived from pybamm.Symbol
        the left child of the binary operator
    right: derived from pybamm.Symbol
        the right child of the binary operator

    """
    numerator = []
    denominator = []
    numerator_types = []

    # recursive function to flatten a term involving only multiplications or divisions
    def flatten(
        previous_class,
        this_class,
        left_child,
        right_child,
        in_numerator,
        in_matrix_multiplication,
    ):
        """
        recursive function to flatten a term involving only Multiplication, Division or
        MatrixMultiplication. keeps track of wether a term is on the numerator or
        denominator. For those terms on the numerator, their operator type
        (Multiplication or MatrixMultiplication) is stored

        Note that multiplication *within* matrix multiplications, e.g. a@(b*c), are not
        flattened into a@b*c, as this would be incorrect (see #253)

        outputs to lists `numerator`, `denominator` and `numerator_types`

        e.g.
        expression     numerator  denominator  numerator_types
        (1 * 2) / 3 ->  [1, 2]       [3]       [None, Multiplication]
        (1 @ 2) / 3 ->  [1, 2]       [3]       [None, MatrixMultiplication]
        1 / (c / 2) ->  [1, 2]       [c]       [None, Multiplication]
        """
        for child in [left_child, right_child]:

            if isinstance(child, pybamm.MatrixMultiplication):
                left, right = child.orphans
                if child == left_child:
                    flatten(
                        previous_class, child.__class__, left, right, in_numerator, True
                    )
                else:
                    flatten(
                        this_class, child.__class__, left, right, in_numerator, True
                    )
            elif (
                isinstance(child, (pybamm.Multiplication, pybamm.Division))
                and not in_matrix_multiplication
            ):
                left, right = child.orphans
                if child == left_child:
                    flatten(
                        previous_class,
                        child.__class__,
                        left,
                        right,
                        in_numerator,
                        False,
                    )
                else:
                    flatten(
                        this_class, child.__class__, left, right, in_numerator, False
                    )
            else:
                if in_numerator:
                    numerator.append(child)
                    if child == left_child:
                        numerator_types.append(previous_class)
                    else:
                        numerator_types.append(this_class)
                else:
                    denominator.append(child)
                    if this_class == pybamm.MatrixMultiplication:
                        raise pybamm.ModelError(
                            "matrix multiplication on the denominator"
                        )

            if child == left_child and this_class == pybamm.Division:
                in_numerator = not in_numerator

    flatten(None, myclass, left, right, True, myclass == pybamm.MatrixMultiplication)

    # check if there is a matrix multiply in the numerator (if so we can't reorder it)
    has_matrix_multiply = any(
        [typ == pybamm.MatrixMultiplication for typ in numerator_types + [myclass]]
    )

    def partition_by_constant(source, types=None):
        """
        function to partition a source list of symbols into those that return a constant
        value, and those that do not
        """
        constant = []
        nonconstant = []

        for child in source:
            if child.is_constant() and child.evaluate_ignoring_errors() is not None:
                constant.append(child)
            else:
                nonconstant.append(child)
        return constant, nonconstant

    # assume everything in denominator is a scalar so can reorder
    denominator_constant, denominator_nonconstant = partition_by_constant(denominator)

    def fold_multiply(array, types=None):
        """
        performs a fold operation on the children nodes in `array`, using the operator
        types given in `types`

        e.g. if the input was:
        array = [1, 2, 3, 4]
        types = [None, *, @, *]

        the result would be 1 * 2 @ 3 * 4
        """
        ret = None
        if len(array) > 0:
            if types is None:
                ret = array[0]
                for child in array[1:]:
                    ret *= child
            else:
                # work backwards through 'array' and 'types' so that multiplications
                # and matrix multiplications are performed in the most efficient order
                ret = array[-1]
                for child, typ in zip(reversed(array[:-1]), reversed(types[1:])):
                    if typ == pybamm.MatrixMultiplication:
                        ret = child @ ret
                    else:
                        ret = child * ret
        return ret

    # compact denominator_constant to a constant scalar
    constant_denominator_expr = fold_multiply(denominator_constant)

    # see if there is a constant term in the numerator.
    # if so combine with constant denominator term
    found_a_constant = False
    for i, child in enumerate(numerator):
        if child.is_constant() and child.evaluate_ignoring_errors() is not None:
            if constant_denominator_expr is not None:
                numerator[i] = pybamm.simplify_if_constant(
                    child / constant_denominator_expr
                )
            found_a_constant = True

    if not found_a_constant:
        # not possible to simplify numerator, just return as is
        new_numerator = fold_multiply(numerator, numerator_types)

        # there has to be at least one numerator
        if constant_denominator_expr is not None:
            # better to invert the constant denominator to get rid of the divide
            invert_constant_denom = pybamm.simplify_if_constant(
                1 / constant_denominator_expr
            )
            new_numerator = invert_constant_denom * new_numerator

    # here we have determined that there is at least one constant in the numerator and
    # we've combined all the constants in the denominator with it
    elif has_matrix_multiply:
        # only consider neighbouring children for numerator as we can't reorder mat muls
        new_numerator = [numerator[0]]
        new_numerator_types = [numerator_types[0]]
        for child, typ in zip(numerator[1:], numerator_types[1:]):
            if (
                new_numerator[-1].is_constant()
                and child.is_constant()
                and new_numerator[-1].evaluate_ignoring_errors() is not None
                and child.evaluate_ignoring_errors() is not None
            ):
                if typ == pybamm.MatrixMultiplication:
                    new_numerator[-1] = new_numerator[-1] @ child
                else:
                    new_numerator[-1] *= child
                new_numerator[-1] = pybamm.simplify_if_constant(new_numerator[-1])
            else:
                new_numerator.append(child)
                new_numerator_types.append(typ)
        new_numerator = fold_multiply(new_numerator, new_numerator_types)

    else:
        # can reorder the numerator since no matrix multiplies
        numerator_constant, numerator_nonconstant = partition_by_constant(numerator)

        constant_numerator_expr = fold_multiply(numerator_constant)
        nonconstant_numerator_expr = fold_multiply(numerator_nonconstant)

        # there is at least one constant in the numerator
        constant_numerator_expr = pybamm.simplify_if_constant(constant_numerator_expr)

        # might be no nonconstant numerator terms
        if nonconstant_numerator_expr is None:
            new_numerator = constant_numerator_expr
        else:
            new_numerator = constant_numerator_expr * nonconstant_numerator_expr

    # combine new numerator with the nonconstant denominator terms (if they exist) and
    # return the simplified expression
    new_expression = new_numerator
    new_denominator = fold_multiply(denominator_nonconstant)
    if new_denominator is not None:
        new_expression /= new_denominator

    return new_expression


def is_zero(expr):
    """
    Utility function to test if an expression evaluates to a constant scalar zero
    """
    if expr.is_constant():
        result = expr.evaluate_ignoring_errors()
        return isinstance(result, numbers.Number) and result == 0
    else:
        return False


def is_one(expr):
    """
    Utility function to test if an expression evaluates to a constant scalar one
    """
    if expr.is_constant():
        result = expr.evaluate_ignoring_errors()
        return isinstance(result, numbers.Number) and result == 1
    else:
        return False


class BinaryOperator(pybamm.Symbol):
    """A node in the expression tree representing a binary operator (e.g. `+`, `*`)

    Derived classes will specify the particular operator

    **Extends**: :class:`Symbol`

    Parameters
    ----------

    name : str
        name of the node
    left : :class:`Symbol` or :class:`Number`
        lhs child node (converted to :class:`Scalar` if Number)
    right : :class:`Symbol` or :class:`Number`
        rhs child node (converted to :class:`Scalar` if Number)

    """

    def __init__(self, name, left, right):
        assert isinstance(left, (pybamm.Symbol, numbers.Number)) and isinstance(
            right, (pybamm.Symbol, numbers.Number)
        ), TypeError(
            """left and right must both be Symbols or Numbers
                but they are {} and {}""".format(
                type(left), type(right)
            )
        )
        if isinstance(left, numbers.Number):
            left = pybamm.Scalar(left)
        if isinstance(right, numbers.Number):
            right = pybamm.Scalar(right)
        domain = self.get_children_domains(left.domain, right.domain)
        super().__init__(name, children=[left, right], domain=domain)

    def __str__(self):
        """ See :meth:`pybamm.Symbol.__str__()`. """
        return "{!s} {} {!s}".format(self.children[0], self.name, self.children[1])

    def get_children_domains(self, ldomain, rdomain):
        if ldomain == rdomain:
            return ldomain
        elif ldomain == []:
            return rdomain
        elif rdomain == []:
            return ldomain
        else:
            raise pybamm.DomainError("""children must have same (or empty) domains""")

    def simplify(self):
        """ See :meth:`pybamm.Symbol.simplify()`. """
        left = self.children[0].simplify()
        right = self.children[1].simplify()

        # _binary_simplify defined in derived classes for specific rules
        new_node = self._binary_simplify(left, right)

        return pybamm.simplify_if_constant(new_node)

    def _binary_evaluate(self, left, right):
        """ Perform binary operation on nodes 'left' and 'right'. """
        raise NotImplementedError

    def evaluate(self, t=None, y=None, known_evals=None):
        """ See :meth:`pybamm.Symbol.evaluate()`. """
        if known_evals is not None:
            id = self.id
            try:
                return known_evals[id], known_evals
            except KeyError:
                left, known_evals = self.children[0].evaluate(t, y, known_evals)
                right, known_evals = self.children[1].evaluate(t, y, known_evals)
                value = self._binary_evaluate(left, right)
                known_evals[id] = value
                return value, known_evals
        else:
            left = self.children[0].evaluate(t, y)
            right = self.children[1].evaluate(t, y)
            return self._binary_evaluate(left, right)


class Power(BinaryOperator):
    """A node in the expression tree representing a `**` power operator

    **Extends:** :class:`BinaryOperator`
    """

    def __init__(self, left, right):
        """ See :meth:`pybamm.BinaryOperator.__init__()`. """
        super().__init__("**", left, right)

    def diff(self, variable):
        """ See :meth:`pybamm.Symbol.diff()`. """
        if variable.id == self.id:
            return pybamm.Scalar(1)
        else:
            # apply chain rule and power rule
            base, exponent = self.orphans
            return base ** (exponent - 1) * (
                exponent * base.diff(variable)
                + base * pybamm.Function(np.log, base) * exponent.diff(variable)
            )

<<<<<<< HEAD
    def jac(self, variable):
        """ See :meth:`pybamm.Symbol.jac()`. """
        if variable.id == self.id:
            return pybamm.Scalar(1)
        else:
            # apply chain rule and power rule
            base, exponent = self.orphans
            if base.evaluates_to_number() and exponent.evaluates_to_number():
                return pybamm.Scalar(0)
            elif exponent.evaluates_to_number():
                return pybamm.Diagonal(exponent * base ** (exponent - 1)) @ base.jac(
                    variable
                )
            elif base.evaluates_to_number():
                return pybamm.Diagonal(
                    base ** exponent * pybamm.Function(np.log, base)
                ) @ exponent.jac(variable)
            else:
                return pybamm.Diagonal(base ** (exponent - 1)) @ (
                    exponent @ base.jac(variable)
                    + pybamm.Diagonal(base)
                    @ pybamm.Diagonal(pybamm.Function(np.log, base))
                    @ exponent.jac(variable)
                )

    def evaluate(self, t=None, y=None):
        """ See :meth:`pybamm.Symbol.evaluate()`. """
        return self.children[0].evaluate(t, y) ** self.children[1].evaluate(t, y)
=======
    def _binary_evaluate(self, left, right):
        """ See :meth:`pybamm.BinaryOperator._binary_evaluate()`. """
        return left ** right
>>>>>>> 6fb10c0f

    def _binary_simplify(self, left, right):
        """ See :meth:`pybamm.BinaryOperator.simplify()`. """

        # anything to the power of zero is one
        if is_zero(right):
            return pybamm.Scalar(1)

        # anything to the power of one is itself
        if is_zero(left):
            return left

        return self.__class__(left, right)


class Addition(BinaryOperator):
    """A node in the expression tree representing an addition operator

    **Extends:** :class:`BinaryOperator`
    """

    def __init__(self, left, right):
        """ See :meth:`pybamm.BinaryOperator.__init__()`. """
        super().__init__("+", left, right)

    def diff(self, variable):
        """ See :meth:`pybamm.Symbol.diff()`. """
        if variable.id == self.id:
            return pybamm.Scalar(1)
        else:
            return self.children[0].diff(variable) + self.children[1].diff(variable)

<<<<<<< HEAD
    def jac(self, variable):
        """ See :meth:`pybamm.Symbol.jac()`. """
        if variable.id == self.id:
            return pybamm.Scalar(1)
        else:
            return self.children[0].jac(variable) + self.children[1].jac(variable)

    def evaluate(self, t=None, y=None):
        """ See :meth:`pybamm.Symbol.evaluate()`. """
        return self.children[0].evaluate(t, y) + self.children[1].evaluate(t, y)
=======
    def _binary_evaluate(self, left, right):
        """ See :meth:`pybamm.BinaryOperator._binary_evaluate()`. """
        return left + right
>>>>>>> 6fb10c0f

    def _binary_simplify(self, left, right):
        """ See :meth:`pybamm.BinaryOperator.simplify()`. """

        # anything added by a scalar zero returns the other child
        if is_zero(left):
            return right
        if is_zero(right):
            return left

        return simplify_addition_subtraction(self.__class__, left, right)


class Subtraction(BinaryOperator):
    """A node in the expression tree representing a subtraction operator

    **Extends:** :class:`BinaryOperator`
    """

    def __init__(self, left, right):
        """ See :meth:`pybamm.BinaryOperator.__init__()`. """

        super().__init__("-", left, right)

    def diff(self, variable):
        """ See :meth:`pybamm.Symbol.diff()`. """
        if variable.id == self.id:
            return pybamm.Scalar(1)
        else:
            return self.children[0].diff(variable) - self.children[1].diff(variable)

<<<<<<< HEAD
    def jac(self, variable):
        """ See :meth:`pybamm.Symbol.jac()`. """
        return self.children[0].jac(variable) - self.children[1].jac(variable)

    def evaluate(self, t=None, y=None):
        """ See :meth:`pybamm.Symbol.evaluate()`. """
        return self.children[0].evaluate(t, y) - self.children[1].evaluate(t, y)
=======
    def _binary_evaluate(self, left, right):
        """ See :meth:`pybamm.BinaryOperator._binary_evaluate()`. """
        return left - right
>>>>>>> 6fb10c0f

    def _binary_simplify(self, left, right):
        """ See :meth:`pybamm.BinaryOperator.simplify()`. """

        # anything added by a scalar zero returns the other child
        if is_zero(left):
            return -right
        if is_zero(right):
            return left

        return simplify_addition_subtraction(self.__class__, left, right)


class Multiplication(BinaryOperator):
    """
    A node in the expression tree representing a multiplication operator
    (Hadamard product). Overloads cases where the "*" operator would usually return a
    matrix multiplication (e.g. scipy.sparse.coo.coo_matrix)

    **Extends:** :class:`BinaryOperator`
    """

    def __init__(self, left, right):
        """ See :meth:`pybamm.BinaryOperator.__init__()`. """

        super().__init__("*", left, right)

    def diff(self, variable):
        """ See :meth:`pybamm.Symbol.diff()`. """
        if variable.id == self.id:
            return pybamm.Scalar(1)
        else:
            # apply product rule
            left, right = self.orphans
            return left.diff(variable) * right + left * right.diff(variable)

<<<<<<< HEAD
    def jac(self, variable):
        """ See :meth:`pybamm.Symbol.jac()`. """
        # apply product rule
        left, right = self.orphans
        if left.evaluates_to_number() and right.evaluates_to_number():
            return pybamm.Scalar(0)
        elif left.evaluates_to_number():
            return left * right.jac(variable)
        elif right.evaluates_to_number():
            return right * left.jac(variable)
        else:
            return pybamm.Diagonal(right) @ left.jac(variable) + pybamm.Diagonal(
                left
            ) @ right.jac(variable)

    def evaluate(self, t=None, y=None):
        """ See :meth:`pybamm.Symbol.evaluate()`. """
        left = self.children[0].evaluate(t, y)
        right = self.children[1].evaluate(t, y)

=======
    def _binary_evaluate(self, left, right):
        """ See :meth:`pybamm.BinaryOperator._binary_evaluate()`. """
>>>>>>> 6fb10c0f
        # TODO: this is a bit of a hack to reshape 1d vectors to 2d, so that
        # broadcasting is done correctly, see #253. This might be inefficient, so will
        # need to revisit

        def is_numpy_1d_vector(v):
            return isinstance(v, np.ndarray) and len(v.shape) == 1

        def is_numpy_2d_col_vector(v):
            return isinstance(v, np.ndarray) and len(v.shape) == 2 and v.shape[1] == 1

        if is_numpy_1d_vector(left):
            left = left.reshape(-1, 1)

        if is_numpy_1d_vector(right):
            right = right.reshape(-1, 1)

        if issparse(left):
            result = left.multiply(right)
        elif issparse(right):
            # Hadamard product is commutative, so we can switch right and left
            result = right.multiply(left)
        else:
            result = left * right

        if is_numpy_2d_col_vector(result):
            result = result.reshape(-1)

        return result

    def _binary_simplify(self, left, right):
        """ See :meth:`pybamm.BinaryOperator.simplify()`. """

        # anything multiplied by a scalar zero returns a scalar zero

        if is_zero(left) or is_zero(right):
            return pybamm.Scalar(0)

        # anything multiplied by a scalar one returns itself
        if is_one(left):
            return right
        if is_one(right):
            return left

        return simplify_multiplication_division(self.__class__, left, right)


class MatrixMultiplication(BinaryOperator):
    """A node in the expression tree representing a matrix multiplication operator

    **Extends:** :class:`BinaryOperator`
    """

    def __init__(self, left, right):
        """ See :meth:`pybamm.BinaryOperator.__init__()`. """

        super().__init__("@", left, right)

    def diff(self, variable):
        """ See :meth:`pybamm.Symbol.diff()`. """
        # We shouldn't need this
        raise NotImplementedError

<<<<<<< HEAD
    def jac(self, variable):
        """ See :meth:`pybamm.Symbol.jac()`. """
        # I think we only need the case where left is a matrix and right
        # is a (slice of a) state vector, e.g. for discretised spatial
        # operators of the form D @ u
        left, right = self.orphans
        if isinstance(left, pybamm.Matrix):
            return left @ right.jac(variable)
        else:
            raise NotImplementedError

    def evaluate(self, t=None, y=None):
        """ See :meth:`pybamm.Symbol.evaluate()`. """
        return self.children[0].evaluate(t, y) @ self.children[1].evaluate(t, y)
=======
    def _binary_evaluate(self, left, right):
        """ See :meth:`pybamm.BinaryOperator._binary_evaluate()`. """
        return left @ right
>>>>>>> 6fb10c0f

    def _binary_simplify(self, left, right):
        """ See :meth:`pybamm.BinaryOperator.simplify()`. """
        # anything multiplied by a scalar zero returns a scalar zero
        if is_zero(left) or is_zero(right):
            return pybamm.Scalar(0)

        return simplify_multiplication_division(self.__class__, left, right)


class Division(BinaryOperator):
    """A node in the expression tree representing a division operator

    **Extends:** :class:`BinaryOperator`
    """

    def __init__(self, left, right):
        """ See :meth:`pybamm.BinaryOperator.__init__()`. """
        super().__init__("/", left, right)

    def diff(self, variable):
        """ See :meth:`pybamm.Symbol.diff()`. """
        if variable.id == self.id:
            return pybamm.Scalar(1)
        else:
            # apply quotient rule
            top, bottom = self.orphans
            return (
                top.diff(variable) * bottom - top * bottom.diff(variable)
            ) / bottom ** 2

<<<<<<< HEAD
    def jac(self, variable):
        """ See :meth:`pybamm.Symbol.jac()`. """
        # apply quotient rule
        top, bottom = self.orphans
        if top.evaluates_to_number() and bottom.evaluates_to_number():
            return pybamm.Scalar(0)
        elif top.evaluates_to_number():
            return -top * pybamm.Diagonal(1 / bottom ** 2) @ bottom.jac(variable)
        elif bottom.evaluates_to_number():
            return top.jac(variable) / bottom
        else:
            return pybamm.Diagonal(1 / bottom ** 2) @ (
                pybamm.Diagonal(bottom) @ top.jac(variable)
                - pybamm.Diagonal(top) @ bottom.jac(variable)
            )

    def evaluate(self, t=None, y=None):
        """ See :meth:`pybamm.Symbol.evaluate()`. """
        return self.children[0].evaluate(t, y) / self.children[1].evaluate(t, y)
=======
    def _binary_evaluate(self, left, right):
        """ See :meth:`pybamm.BinaryOperator._binary_evaluate()`. """
        return left / right
>>>>>>> 6fb10c0f

    def _binary_simplify(self, left, right):
        """ See :meth:`pybamm.BinaryOperator.simplify()`. """

        # zero divided by zero returns nan scalar
        if is_zero(left) and is_zero(right):
            return pybamm.Scalar(np.nan)

        # zero divided by anything returns zero
        if is_zero(left):
            return pybamm.Scalar(0)

        # anything divided by zero returns inf
        if is_zero(right):
            return pybamm.Scalar(np.inf)

        # anything divided by one is itself
        if is_one(right):
            return left

        return simplify_multiplication_division(self.__class__, left, right)<|MERGE_RESOLUTION|>--- conflicted
+++ resolved
@@ -521,7 +521,6 @@
                 + base * pybamm.Function(np.log, base) * exponent.diff(variable)
             )
 
-<<<<<<< HEAD
     def jac(self, variable):
         """ See :meth:`pybamm.Symbol.jac()`. """
         if variable.id == self.id:
@@ -547,14 +546,9 @@
                     @ exponent.jac(variable)
                 )
 
-    def evaluate(self, t=None, y=None):
-        """ See :meth:`pybamm.Symbol.evaluate()`. """
-        return self.children[0].evaluate(t, y) ** self.children[1].evaluate(t, y)
-=======
     def _binary_evaluate(self, left, right):
         """ See :meth:`pybamm.BinaryOperator._binary_evaluate()`. """
         return left ** right
->>>>>>> 6fb10c0f
 
     def _binary_simplify(self, left, right):
         """ See :meth:`pybamm.BinaryOperator.simplify()`. """
@@ -587,7 +581,6 @@
         else:
             return self.children[0].diff(variable) + self.children[1].diff(variable)
 
-<<<<<<< HEAD
     def jac(self, variable):
         """ See :meth:`pybamm.Symbol.jac()`. """
         if variable.id == self.id:
@@ -595,14 +588,9 @@
         else:
             return self.children[0].jac(variable) + self.children[1].jac(variable)
 
-    def evaluate(self, t=None, y=None):
-        """ See :meth:`pybamm.Symbol.evaluate()`. """
-        return self.children[0].evaluate(t, y) + self.children[1].evaluate(t, y)
-=======
     def _binary_evaluate(self, left, right):
         """ See :meth:`pybamm.BinaryOperator._binary_evaluate()`. """
         return left + right
->>>>>>> 6fb10c0f
 
     def _binary_simplify(self, left, right):
         """ See :meth:`pybamm.BinaryOperator.simplify()`. """
@@ -634,19 +622,13 @@
         else:
             return self.children[0].diff(variable) - self.children[1].diff(variable)
 
-<<<<<<< HEAD
     def jac(self, variable):
         """ See :meth:`pybamm.Symbol.jac()`. """
         return self.children[0].jac(variable) - self.children[1].jac(variable)
 
-    def evaluate(self, t=None, y=None):
-        """ See :meth:`pybamm.Symbol.evaluate()`. """
-        return self.children[0].evaluate(t, y) - self.children[1].evaluate(t, y)
-=======
     def _binary_evaluate(self, left, right):
         """ See :meth:`pybamm.BinaryOperator._binary_evaluate()`. """
         return left - right
->>>>>>> 6fb10c0f
 
     def _binary_simplify(self, left, right):
         """ See :meth:`pybamm.BinaryOperator.simplify()`. """
@@ -683,7 +665,6 @@
             left, right = self.orphans
             return left.diff(variable) * right + left * right.diff(variable)
 
-<<<<<<< HEAD
     def jac(self, variable):
         """ See :meth:`pybamm.Symbol.jac()`. """
         # apply product rule
@@ -699,15 +680,8 @@
                 left
             ) @ right.jac(variable)
 
-    def evaluate(self, t=None, y=None):
-        """ See :meth:`pybamm.Symbol.evaluate()`. """
-        left = self.children[0].evaluate(t, y)
-        right = self.children[1].evaluate(t, y)
-
-=======
     def _binary_evaluate(self, left, right):
         """ See :meth:`pybamm.BinaryOperator._binary_evaluate()`. """
->>>>>>> 6fb10c0f
         # TODO: this is a bit of a hack to reshape 1d vectors to 2d, so that
         # broadcasting is done correctly, see #253. This might be inefficient, so will
         # need to revisit
@@ -770,7 +744,6 @@
         # We shouldn't need this
         raise NotImplementedError
 
-<<<<<<< HEAD
     def jac(self, variable):
         """ See :meth:`pybamm.Symbol.jac()`. """
         # I think we only need the case where left is a matrix and right
@@ -782,14 +755,9 @@
         else:
             raise NotImplementedError
 
-    def evaluate(self, t=None, y=None):
-        """ See :meth:`pybamm.Symbol.evaluate()`. """
-        return self.children[0].evaluate(t, y) @ self.children[1].evaluate(t, y)
-=======
     def _binary_evaluate(self, left, right):
         """ See :meth:`pybamm.BinaryOperator._binary_evaluate()`. """
         return left @ right
->>>>>>> 6fb10c0f
 
     def _binary_simplify(self, left, right):
         """ See :meth:`pybamm.BinaryOperator.simplify()`. """
@@ -821,7 +789,6 @@
                 top.diff(variable) * bottom - top * bottom.diff(variable)
             ) / bottom ** 2
 
-<<<<<<< HEAD
     def jac(self, variable):
         """ See :meth:`pybamm.Symbol.jac()`. """
         # apply quotient rule
@@ -838,14 +805,9 @@
                 - pybamm.Diagonal(top) @ bottom.jac(variable)
             )
 
-    def evaluate(self, t=None, y=None):
-        """ See :meth:`pybamm.Symbol.evaluate()`. """
-        return self.children[0].evaluate(t, y) / self.children[1].evaluate(t, y)
-=======
     def _binary_evaluate(self, left, right):
         """ See :meth:`pybamm.BinaryOperator._binary_evaluate()`. """
         return left / right
->>>>>>> 6fb10c0f
 
     def _binary_simplify(self, left, right):
         """ See :meth:`pybamm.BinaryOperator.simplify()`. """
