--- conflicted
+++ resolved
@@ -114,18 +114,6 @@
                 """Primary broadcast from current collector domain must be to electrode
                 or separator or particle or particle-size domains"""
             )
-<<<<<<< HEAD
-        elif child.domain[0] in [
-            "negative electrode",
-            "separator",
-            "positive electrode",
-        ] and broadcast_domain[0] not in [
-            "negative particle",
-            "positive particle",
-            "negative particle-size domain",
-            "positive particle-size domain",
-        ]:
-=======
         elif (
             child.domain[0]
             in [
@@ -133,9 +121,13 @@
                 "separator",
                 "positive electrode",
             ]
-            and broadcast_domain[0] not in ["negative particle", "positive particle"]
+            and broadcast_domain[0] not in [
+                "negative particle",
+                "positive particle",
+                "negative particle-size domain",
+                "positive particle-size domain",
+            ]
         ):
->>>>>>> f7bb791e
             raise pybamm.DomainError(
                 """Primary broadcast from electrode or separator must be to particle
                 or particle-size domains"""
