--- conflicted
+++ resolved
@@ -467,34 +467,6 @@
             )
 
         model.events = new_events
-
-<<<<<<< HEAD
-        # Set external variables
-        model.external_variables = [
-            self.process_symbol(var) for var in unprocessed_model.external_variables
-        ]
-=======
-        # Process timescale
-        new_timescale = self.process_symbol(unprocessed_model.timescale)
-        if isinstance(new_timescale, pybamm.Scalar):
-            model._timescale = new_timescale
-        else:
-            raise ValueError(
-                "model.timescale must be a Scalar after parameter processing "
-                "(cannot contain 'InputParameter's). "
-                "You have probably set one of the parameters used to calculate the "
-                "timescale to an InputParameter. To avoid this error, hardcode "
-                "model.timescale to a constant value by passing the option "
-                "{'timescale': value} to the model."
-            )
-
-        # Process length scales
-        new_length_scales = {}
-        for domain, scale in unprocessed_model.length_scales.items():
-            new_scale = self.process_symbol(scale)
-            new_length_scales[domain] = new_scale
-        model._length_scales = new_length_scales
->>>>>>> 3ce54390
 
         pybamm.logger.info("Finish setting parameters for {}".format(model.name))
 
