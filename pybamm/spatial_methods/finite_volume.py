#
# Finite Volume discretisation class
#
import pybamm

from scipy.sparse import (
    diags,
    eye,
    kron,
    csr_matrix,
    vstack,
    hstack,
    lil_matrix,
    coo_matrix,
)
import autograd.numpy as np
from autograd.builtins import isinstance


class FiniteVolume(pybamm.SpatialMethod):
    """
    A class which implements the steps specific to the finite volume method during
    discretisation.

    For broadcast and mass_matrix, we follow the default behaviour from SpatialMethod.

    Parameters
    ----------
    mesh : :class:`pybamm.Mesh`
        Contains all the submeshes for discretisation

    **Extends:"": :class:`pybamm.SpatialMethod`
    """

    def __init__(self, mesh):
        super().__init__(mesh)
        # add npts_for_broadcast to mesh domains for this particular discretisation
        for dom in mesh.keys():
            for i in range(len(mesh[dom])):
                mesh[dom][i].npts_for_broadcast = mesh[dom][i].npts

    def spatial_variable(self, symbol):
        """
        Creates a discretised spatial variable compatible with
        the FiniteVolume method.

        Parameters
        -----------
        symbol : :class:`pybamm.SpatialVariable`
            The spatial variable to be discretised.

        Returns
        -------
        :class:`pybamm.Vector`
            Contains the discretised spatial variable
        """
        # for finite volume we use the cell centres
        symbol_mesh = self.mesh.combine_submeshes(*symbol.domain)
        return pybamm.Vector(symbol_mesh[0].nodes, domain=symbol.domain)

    def gradient(self, symbol, discretised_symbol, boundary_conditions):
        """Matrix-vector multiplication to implement the gradient operator.
        See :meth:`pybamm.SpatialMethod.gradient`
        """
        # Discretise symbol
        domain = symbol.domain

        # Add boundary conditions, if defined
        if symbol.id in boundary_conditions:
            bcs = boundary_conditions[symbol.id]
            # add ghost nodes
            discretised_symbol = self.add_ghost_nodes(
                symbol, discretised_symbol, bcs
            )
            # edit domain
            domain = (
                [domain[0] + "_left ghost cell"]
                + domain
                + [domain[-1] + "_right ghost cell"]
            )

        # note in 1D spherical grad and normal grad are the same
        gradient_matrix = self.gradient_matrix(domain)

        out = gradient_matrix @ discretised_symbol
        return out

    def gradient_matrix(self, domain):
        """
        Gradient matrix for finite volumes in the appropriate domain.
        Equivalent to grad(y) = (y[1:] - y[:-1])/dx

        Parameters
        ----------
        domain : list
            The domain(s) in which to compute the gradient matrix

        Returns
        -------
        :class:`pybamm.Matrix`
            The (sparse) finite volume gradient matrix for the domain
        """
        # Create appropriate submesh by combining submeshes in domain
        submesh_list = self.mesh.combine_submeshes(*domain)

        # can just use 1st entry of list to obtain the point etc
        submesh = submesh_list[0]

        # Create 1D matrix using submesh
        n = submesh.npts
        e = 1 / submesh.d_nodes
        sub_matrix = diags([-e, e], [0, 1], shape=(n - 1, n))

        # second dim length
        second_dim_len = len(submesh_list)

        # generate full matrix from the submatrix
        # Convert to csr_matrix so that we can take the index (row-slicing), which is
        # not supported by the default kron format
        # Note that this makes column-slicing inefficient, but this should not be an
        # issue
        matrix = csr_matrix(kron(eye(second_dim_len), sub_matrix))

        return pybamm.Matrix(matrix)

    def divergence(self, symbol, discretised_symbol, boundary_conditions):
        """Matrix-vector multiplication to implement the divergence operator.
        See :meth:`pybamm.SpatialMethod.divergence`
        """
        domain = symbol.domain
        submesh_list = self.mesh.combine_submeshes(*domain)

        divergence_matrix = self.divergence_matrix(domain)

        # check for particle domain
        if submesh_list[0].coord_sys == "spherical polar":
            second_dim = len(submesh_list)
            edges = submesh_list[0].edges

            # create np.array of repeated submesh[0].nodes
            r_numpy = np.kron(np.ones(second_dim), submesh_list[0].nodes)
            r_edges_numpy = np.kron(np.ones(second_dim), edges)

            r = pybamm.Vector(r_numpy)
            r_edges = pybamm.Vector(r_edges_numpy)

            out = (1 / (r ** 2)) * (
                divergence_matrix @ ((r_edges ** 2) * discretised_symbol)
            )
        else:
            out = divergence_matrix @ discretised_symbol

        return out

    def divergence_matrix(self, domain):
        """
        Divergence matrix for finite volumes in the appropriate domain.
        Equivalent to div(N) = (N[1:] - N[:-1])/dx

        Parameters
        ----------
        domain : list
            The domain(s) in which to compute the divergence matrix

        Returns
        -------
        :class:`pybamm.Matrix`
            The (sparse) finite volume divergence matrix for the domain
        """
        # Create appropriate submesh by combining submeshes in domain
        submesh_list = self.mesh.combine_submeshes(*domain)

        # can just use 1st entry of list to obtain the point etc
        submesh = submesh_list[0]
        e = 1 / submesh.d_edges

        # Create matrix using submesh
        n = submesh.npts + 1
        sub_matrix = diags([-e, e], [0, 1], shape=(n - 1, n))

        # repeat matrix for each node in secondary dimensions
        second_dim_len = len(submesh_list)
        # generate full matrix from the submatrix
        # Convert to csr_matrix so that we can take the index (row-slicing), which is
        # not supported by the default kron format
        # Note that this makes column-slicing inefficient, but this should not be an
        # issue
        matrix = csr_matrix(kron(eye(second_dim_len), sub_matrix))
        return pybamm.Matrix(matrix)

    def integral(self, domain, symbol, discretised_symbol):
        """Vector-vector dot product to implement the integral operator. """
        # Calculate integration vector
        integration_vector = self.definite_integral_matrix(domain)

        # Check for spherical domains
        submesh_list = self.mesh.combine_submeshes(*symbol.domain)
        if submesh_list[0].coord_sys == "spherical polar":
            second_dim = len(submesh_list)
            r_numpy = np.kron(np.ones(second_dim), submesh_list[0].nodes)
            r = pybamm.Vector(r_numpy)
            out = 4 * np.pi ** 2 * integration_vector @ (discretised_symbol * r)
        else:
            out = integration_vector @ discretised_symbol
        out.domain = []

        return out

<<<<<<< HEAD
    def definite_integral_vector(self, domain, vector_type="row"):
=======
    def definite_integral_matrix(self, domain):
>>>>>>> 7b969d70
        """
        Vector for finite-volume implementation of the definite integral

        .. math::
            I = \\int_{a}^{b}\\!f(s)\\,ds

        for where :math:`a` and :math:`b` are the left-hand and right-hand boundaries of
        the domain respectively

        Parameters
        ----------
        domain : list
            The domain(s) of integration
        vector_type : str, optional
            Whether to return a row or column vector (defualt is row)

        Returns
        -------
        :class:`pybamm.Matrix`
            The finite volume integral matrix for the domain
        """
        # Create appropriate submesh by combining submeshes in domain
        submesh_list = self.mesh.combine_submeshes(*domain)

<<<<<<< HEAD
        # Create vector of ones using submesh
        vector = np.array([])
        for submesh in submesh_list:
            vector = np.append(vector, submesh.d_edges * np.ones_like(submesh.nodes))
        if vector_type == "row":
            return pybamm.Matrix(vector[np.newaxis, :])
        elif vector_type == "column":
            return pybamm.Matrix(vector[:, np.newaxis])
=======
        # Create vector of ones for primary domain submesh
        submesh = submesh_list[0]
        vector = submesh.d_edges * np.ones_like(submesh.nodes)

        # repeat matrix for each node in secondary dimensions
        second_dim_len = len(submesh_list)
        # generate full matrix from the submatrix
        # Convert to csr_matrix so that we can take the index (row-slicing), which is
        # not supported by the default kron format
        # Note that this makes column-slicing inefficient, but this should not be an
        # issue
        matrix = csr_matrix(kron(eye(second_dim_len), vector))
        return pybamm.Matrix(matrix)
>>>>>>> 7b969d70

    def indefinite_integral(self, domain, symbol, discretised_symbol):
        """Implementation of the indefinite integral operator. """

        # Different integral matrix depending on whether the integrand evaluates on
        # edges or nodes
        if symbol.evaluates_on_edges():
            integration_matrix = self.indefinite_integral_matrix_edges(domain)
        else:
            integration_matrix = self.indefinite_integral_matrix_nodes(domain)

        # Don't need to check for spherical domains as spherical polars
        # only change the diveregence (symbols here have grad and no div)
        out = integration_matrix @ discretised_symbol

        out.domain = domain

        return out

    def indefinite_integral_matrix_edges(self, domain):
        """
        Matrix for finite-volume implementation of the indefinite integral where the
        integrand is evaluated on mesh edges

        .. math::
            F(x) = \\int_0^x\\!f(u)\\,du

        The indefinite integral must satisfy the following conditions:

        - :math:`F(0) = 0`
        - :math:`f(x) = \\frac{dF}{dx}`

        or, in discrete form,

        - `BoundaryValue(F, "left") = 0`, i.e. :math:`3*F_0 - F_1 = 0`
        - :math:`f_{i+1/2} = (F_{i+1} - F_i) / dx_{i+1/2}`

        Hence we must have

        - :math:`F_0 = du_{1/2} * f_{1/2} / 2`
        - :math:`F_{i+1} = F_i + du * f_{i+1/2}`

        Note that :math:`f_{-1/2}` and :math:`f_{n+1/2}` are included in the discrete
        integrand vector `f`, so we add a column of zeros at each end of the
        indefinite integral matrix to ignore these.

        Parameters
        ----------
        domain : list
            The domain(s) of integration

        Returns
        -------
        :class:`pybamm.Matrix`
            The finite volume integral matrix for the domain
        """

        # Create appropriate submesh by combining submeshes in domain
        submesh_list = self.mesh.combine_submeshes(*domain)
        submesh = submesh_list[0]
        n = submesh.npts
        sec_pts = len(submesh_list)

        du_n = submesh.d_nodes
        du_entries = [du_n] * (n - 1)
        offset = -np.arange(1, n, 1)
        main_integral_matrix = diags(du_entries, offset, shape=(n, n - 1))
        bc_offset_matrix = lil_matrix((n, n - 1))
        bc_offset_matrix[:, 0] = du_n[0] / 2
        sub_matrix = main_integral_matrix + bc_offset_matrix
        # add a column of zeros at each end
        zero_col = csr_matrix((n, 1))
        sub_matrix = hstack([zero_col, sub_matrix, zero_col])
        # Convert to csr_matrix so that we can take the index (row-slicing), which is
        # not supported by the default kron format
        # Note that this makes column-slicing inefficient, but this should not be an
        # issue
        matrix = csr_matrix(kron(eye(sec_pts), sub_matrix))

        return pybamm.Matrix(matrix)

    def internal_neumann_condition(
        self, left_symbol_disc, right_symbol_disc, left_mesh, right_mesh
    ):
        """
        A method to find the internal neumann conditions between two symbols
        on adjacent subdomains.

        Parameters
        ----------
        left_symbol_disc : :class:`pybamm.Symbol`
            The discretised symbol on the left subdomain
        right_symbol_disc : :class:`pybamm.Symbol`
            The discretised symbol on the right subdomain
        left_mesh : list
            The mesh on the left subdomain
        right_mesh : list
            The mesh on the right subdomain
        """

        left_npts = left_mesh[0].npts
        right_npts = right_mesh[0].npts

        sec_pts = len(left_mesh)

        if sec_pts != len(right_mesh):
            raise pybamm.DomainError(
                """Number of secondary points in subdomains do not match"""
            )

        left_sub_matrix = np.zeros((1, left_npts))
        left_sub_matrix[0][left_npts - 1] = 1
        left_matrix = pybamm.Matrix(csr_matrix(kron(eye(sec_pts), left_sub_matrix)))

        right_sub_matrix = np.zeros((1, right_npts))
        right_sub_matrix[0][0] = 1
        right_matrix = pybamm.Matrix(csr_matrix(kron(eye(sec_pts), right_sub_matrix)))

        right_copy = right_symbol_disc.new_copy()
        left_copy = left_symbol_disc.new_copy()
        right_copy.domain = []
        left_copy.domain = []
        dy = right_matrix @ right_copy - left_matrix @ left_copy
        dx = right_mesh[0].nodes[0] - left_mesh[0].nodes[-1]

        return dy / dx

    def indefinite_integral_matrix_nodes(self, domain):
        """
        Matrix for finite-volume implementation of the indefinite integral where the
        integrand is evaluated on mesh nodes.
        This is just a straightforward cumulative sum of the integrand

        Parameters
        ----------
        domain : list
            The domain(s) of integration

        Returns
        -------
        :class:`pybamm.Matrix`
            The finite volume integral matrix for the domain
        """

        # Create appropriate submesh by combining submeshes in domain
        submesh_list = self.mesh.combine_submeshes(*domain)
        submesh = submesh_list[0]
        n = submesh.npts
        sec_pts = len(submesh_list)

        du_n = submesh.d_edges
        du_entries = [du_n] * (n)
        offset = -np.arange(1, n + 1, 1)
        sub_matrix = diags(du_entries, offset, shape=(n + 1, n))
        # Convert to csr_matrix so that we can take the index (row-slicing), which is
        # not supported by the default kron format
        # Note that this makes column-slicing inefficient, but this should not be an
        # issue
        matrix = csr_matrix(kron(eye(sec_pts), sub_matrix))

        return pybamm.Matrix(matrix)

    def add_ghost_nodes(self, symbol, discretised_symbol, bcs):
        """
        Add ghost nodes to a symbol.

        For Dirichlet bcs, for a boundary condition "y = a at the left-hand boundary",
        we concatenate a ghost node to the start of the vector y with value "2*a - y1"
        where y1 is the value of the first node.
        Similarly for the right-hand boundary condition.

        For Dirichlet bcs, for a boundary condition "y = a at the left-hand boundary",
        we concatenate a ghost node to the start of the vector y with value "2*a - y1"
        where y1 is the value of the first node.
        Similarly for the right-hand boundary condition.

        For Neumann bcs, for a boundary condition "dy/dx = b at the left-hand boundary",
        we concatenate a ghost node to the start of the vector y with value "b*h + y1"
        where y1 is the value of the first node and h is the mesh size.
        Similarly for the right-hand boundary condition.

        Parameters
        ----------
        domain : list of strings
            The domain of the symbol for which to add ghost nodes
        bcs : dict of tuples (:class:`pybamm.Scalar`, str)
            Dictionary (with keys "left" and "right") of boundary conditions. Each
            boundary condition consists of a value and a flag indicating its type
            (e.g. "Dirichlet")

        Returns
        -------
        :class:`pybamm.Symbol` (shape (n+2, n))
            `Matrix @ discretised_symbol + bcs_vector`. When evaluated, this gives the
            discretised_symbol, with appropriate ghost nodes concatenated at each end.

        """
        # get relevant grid points
        submesh_list = self.mesh.combine_submeshes(*symbol.domain)

        # Prepare sizes and empty bcs_vector
        n = submesh_list[0].npts
        sec_pts = len(submesh_list)

        bcs_vector = pybamm.Vector(np.array([]))  # starts empty

        lbc_value, lbc_type = bcs["left"]
        rbc_value, rbc_type = bcs["right"]

        for i in range(sec_pts):
            if lbc_value.evaluates_to_number():
                lbc_i = lbc_value
            else:
                lbc_i = lbc_value[i]
            if rbc_value.evaluates_to_number():
                rbc_i = rbc_value
            else:
                rbc_i = rbc_value[i]
            if lbc_type == "Dirichlet":
                left_ghost_constant = 2 * lbc_i
            elif lbc_type == "Neumann":
                dx = 2 * (submesh_list[0].nodes[0] - submesh_list[0].edges[0])
                left_ghost_constant = -dx * lbc_i
            else:
                raise ValueError(
                    "boundary condition must be Dirichlet or Neumann, not '{}'".format(
                        lbc_type
                    )
                )
            if rbc_type == "Dirichlet":
                right_ghost_constant = 2 * rbc_i
            elif rbc_type == "Neumann":
                dx = 2 * (submesh_list[0].edges[-1] - submesh_list[0].nodes[-1])
                right_ghost_constant = dx * rbc_i
            else:
                raise ValueError(
                    "boundary condition must be Dirichlet or Neumann, not '{}'".format(
                        rbc_type
                    )
                )
            # concatenate
            bcs_vector = pybamm.NumpyConcatenation(
                bcs_vector,
                left_ghost_constant,
                pybamm.Vector(np.zeros(n)),
                right_ghost_constant,
            )

        # Make matrix to calculate ghost nodes
        bc_factors = {"Dirichlet": -1, "Neumann": 1}
        left_factor = bc_factors[lbc_type]
        right_factor = bc_factors[rbc_type]
        # coo_matrix takes inputs (data, (row, col)) and puts data[i] at the point
        # (row[i], col[i]) for each index of data.
        left_ghost_vector = coo_matrix(([left_factor], ([0], [0])), shape=(1, n))
        right_ghost_vector = coo_matrix(([right_factor], ([0], [n - 1])), shape=(1, n))
        sub_matrix = vstack([left_ghost_vector, eye(n), right_ghost_vector])

        # repeat matrix for secondary dimensions
        # Convert to csr_matrix so that we can take the index (row-slicing), which is
        # not supported by the default kron format
        # Note that this makes column-slicing inefficient, but this should not be an
        # issue
        matrix = csr_matrix(kron(eye(sec_pts), sub_matrix))

        return pybamm.Matrix(matrix) @ discretised_symbol + bcs_vector

    def boundary_value_or_flux(self, symbol, discretised_child):
        """
        Uses linear extrapolation to get the boundary value or flux of a variable in the
        Finite Volume Method.

        See :meth:`pybamm.SpatialMethod.boundary_value`
        """

        # Find the number of submeshes
        submesh_list = self.mesh.combine_submeshes(*discretised_child.domain)

        prim_pts = submesh_list[0].npts
        sec_pts = len(submesh_list)

        # Create submatrix to compute boundary values or fluxes
        if isinstance(symbol, pybamm.BoundaryValue):
            if symbol.side == "left":
                sub_matrix = csr_matrix(
                    ([1.5, -0.5], ([0, 0], [0, 1])), shape=(1, prim_pts)
                )
            elif symbol.side == "right":
                sub_matrix = csr_matrix(
                    ([-0.5, 1.5], ([0, 0], [prim_pts - 2, prim_pts - 1])),
                    shape=(1, prim_pts),
                )
        elif isinstance(symbol, pybamm.BoundaryFlux):
            if symbol.side == "left":
                dx = submesh_list[0].d_nodes[0]
                sub_matrix = (1 / dx) * csr_matrix(
                    ([-1, 1], ([0, 0], [0, 1])), shape=(1, prim_pts)
                )
            elif symbol.side == "right":
                dx = submesh_list[0].d_nodes[-1]
                sub_matrix = (1 / dx) * csr_matrix(
                    ([-1, 1], ([0, 0], [prim_pts - 2, prim_pts - 1])),
                    shape=(1, prim_pts),
                )

        # Generate full matrix from the submatrix
        # Convert to csr_matrix so that we can take the index (row-slicing), which is
        # not supported by the default kron format
        # Note that this makes column-slicing inefficient, but this should not be an
        # issue
        matrix = csr_matrix(kron(eye(sec_pts), sub_matrix))

        # Return boundary value with domain given by symbol
        boundary_value = pybamm.Matrix(matrix) @ discretised_child
        boundary_value.domain = symbol.domain

        return boundary_value

    def process_binary_operators(self, bin_op, left, right, disc_left, disc_right):
        """Discretise binary operators in model equations.  Performs appropriate
        averaging of diffusivities if one of the children is a gradient operator, so
        that discretised sizes match up.

        Parameters
        ----------
        bin_op : :class:`pybamm.BinaryOperator`
            Binary operator to discretise
        left : :class:`pybamm.Symbol`
            The left child of `bin_op`
        right : :class:`pybamm.Symbol`
            The right child of `bin_op`
        disc_left : :class:`pybamm.Symbol`
            The discretised left child of `bin_op`
        disc_right : :class:`pybamm.Symbol`
            The discretised right child of `bin_op`
        Returns
        -------
        :class:`pybamm.BinaryOperator`
            Discretised binary operator

        """
        # Post-processing to make sure discretised dimensions match
        left_evaluates_on_edges = left.evaluates_on_edges()
        right_evaluates_on_edges = right.evaluates_on_edges()

        # inner product takes fluxes from edges to nodes
        if isinstance(bin_op, pybamm.Inner):
            if left_evaluates_on_edges:
                disc_left = self.edge_to_node(disc_left)
            if right_evaluates_on_edges:
                disc_right = self.edge_to_node(disc_right)

        # If neither child evaluates on edges, or both children have gradients,
        # no need to do any averaging
        elif left_evaluates_on_edges == right_evaluates_on_edges:
            pass
        # If only left child evaluates on edges, map right child onto edges
        elif left_evaluates_on_edges and not right_evaluates_on_edges:
            disc_right = self.node_to_edge(disc_right)
        # If only right child evaluates on edges, map left child onto edges
        elif right_evaluates_on_edges and not left_evaluates_on_edges:
            disc_left = self.node_to_edge(disc_left)
        # Return new binary operator with appropriate class
        out = bin_op.__class__(disc_left, disc_right)
        return out

    def concatenation(self, disc_children):
        """Discrete concatenation, taking `edge_to_node` for children that evaluate on
        edges.
        See :meth:`pybamm.SpatialMethod.concatenation`
        """
        for idx, child in enumerate(disc_children):
            n_nodes = sum(
                len(mesh.nodes) for mesh in self.mesh.combine_submeshes(*child.domain)
            )
            n_edges = sum(
                len(mesh.edges) for mesh in self.mesh.combine_submeshes(*child.domain)
            )
            child_size = child.size
            if child_size != n_nodes:
                # Average any children that evaluate on the edges (size n_edges) to
                # evaluate on nodes instead, so that concatenation works properly
                if child_size == n_edges:
                    disc_children[idx] = self.edge_to_node(child)
                else:
                    raise pybamm.ShapeError(
                        """
                        child must have size n_nodes (number of nodes in the mesh)
                        or n_edges (number of edges in the mesh)
                        """
                    )
        return pybamm.DomainConcatenation(disc_children, self.mesh)

    def edge_to_node(self, discretised_symbol):
        """
        Convert a discretised symbol evaluated on the cell edges to a discretised symbol
        evaluated on the cell nodes.
        See :meth:`pybamm.FiniteVolume.shift`
        """
        return self.shift(discretised_symbol, "edge to node")

    def node_to_edge(self, discretised_symbol):
        """
        Convert a discretised symbol evaluated on the cell nodes to a discretised symbol
        evaluated on the cell edges.
        See :meth:`pybamm.FiniteVolume.shift`
        """
        return self.shift(discretised_symbol, "node to edge")

    def shift(self, discretised_symbol, shift_key):
        """
        Convert a discretised symbol evaluated at edges/nodes, to a discretised symbol
        evaluated at nodes/edges.
        For now we just take the arithemtic mean, though it may be better to take the
        harmonic mean based on [1].

        [1] Recktenwald, Gerald. "The control-volume finite-difference approximation to
        the diffusion equation." (2012).

        Parameters
        ----------
        discretised_symbol : :class:`pybamm.Symbol`
            Symbol to be averaged. When evaluated, this symbol returns either a scalar
            or an array of shape (n,) or (n+1,), where n is the number of points in the
            mesh for the symbol's domain (n = self.mesh[symbol.domain].npts)
        shift_key : str
            Whether to shift from nodes to edges ("node to edge"), or from edges to
            nodes ("edge to node")

        Returns
        -------
        :class:`pybamm.Symbol`
            Averaged symbol. When evaluated, this returns either a scalar or an array of
            shape (n+1,) (if `shift_key = "node to edge"`) or (n,) (if
            `shift_key = "edge to node"`)
        """

        def arithmetic_mean(array):
            """Calculate the arithmetic mean of an array using matrix multiplication"""
            # Create appropriate submesh by combining submeshes in domain
            submesh_list = self.mesh.combine_submeshes(*array.domain)

            # Can just use 1st entry of list to obtain the point etc
            submesh = submesh_list[0]

            # Create 1D matrix using submesh
            n = submesh.npts

            if shift_key == "node to edge":
                sub_matrix_left = csr_matrix(
                    ([1.5, -0.5], ([0, 0], [0, 1])), shape=(1, n)
                )
                sub_matrix_center = diags([0.5, 0.5], [0, 1], shape=(n - 1, n))
                sub_matrix_right = csr_matrix(
                    ([-0.5, 1.5], ([0, 0], [n - 2, n - 1])), shape=(1, n)
                )
                sub_matrix = vstack(
                    [sub_matrix_left, sub_matrix_center, sub_matrix_right]
                )
            elif shift_key == "edge to node":
                sub_matrix = diags([0.5, 0.5], [0, 1], shape=(n, n + 1))
            else:
                raise ValueError("shift key '{}' not recognised".format(shift_key))
            # Second dimension length
            second_dim_len = len(submesh_list)

            # Generate full matrix from the submatrix
            # Convert to csr_matrix so that we can take the index (row-slicing), which
            # is not supported by the default kron format
            # Note that this makes column-slicing inefficient, but this should not be an
            # issue
            matrix = csr_matrix(kron(eye(second_dim_len), sub_matrix))

            return pybamm.Matrix(matrix) @ array

        # If discretised_symbol evaluates to number there is no need to average
        if discretised_symbol.evaluates_to_number():
            out = discretised_symbol
        else:
            out = arithmetic_mean(discretised_symbol)

        return out<|MERGE_RESOLUTION|>--- conflicted
+++ resolved
@@ -69,9 +69,7 @@
         if symbol.id in boundary_conditions:
             bcs = boundary_conditions[symbol.id]
             # add ghost nodes
-            discretised_symbol = self.add_ghost_nodes(
-                symbol, discretised_symbol, bcs
-            )
+            discretised_symbol = self.add_ghost_nodes(symbol, discretised_symbol, bcs)
             # edit domain
             domain = (
                 [domain[0] + "_left ghost cell"]
@@ -206,11 +204,7 @@
 
         return out
 
-<<<<<<< HEAD
     def definite_integral_vector(self, domain, vector_type="row"):
-=======
-    def definite_integral_matrix(self, domain):
->>>>>>> 7b969d70
         """
         Vector for finite-volume implementation of the definite integral
 
@@ -229,13 +223,12 @@
 
         Returns
         -------
-        :class:`pybamm.Matrix`
-            The finite volume integral matrix for the domain
+        :class:`pybamm.Vector`
+            The finite volume integral vector for the domain
         """
         # Create appropriate submesh by combining submeshes in domain
         submesh_list = self.mesh.combine_submeshes(*domain)
 
-<<<<<<< HEAD
         # Create vector of ones using submesh
         vector = np.array([])
         for submesh in submesh_list:
@@ -244,7 +237,33 @@
             return pybamm.Matrix(vector[np.newaxis, :])
         elif vector_type == "column":
             return pybamm.Matrix(vector[:, np.newaxis])
-=======
+
+    def definite_integral_matrix(self, domain):
+        """
+        Matrix for finite-volume implementation of the definite integral in the
+        primary dimension
+
+        .. math::
+            I = \\int_{a}^{b}\\!f(s)\\,ds
+
+        for where :math:`a` and :math:`b` are the left-hand and right-hand boundaries of
+        the domain respectively
+
+        Parameters
+        ----------
+        domain : list
+            The domain(s) of integration
+        vector_type : str, optional
+            Whether to return a row or column vector (defualt is row)
+
+        Returns
+        -------
+        :class:`pybamm.Matrix`
+            The finite volume integral matrix for the domain
+        """
+        # Create appropriate submesh by combining submeshes in domain
+        submesh_list = self.mesh.combine_submeshes(*domain)
+
         # Create vector of ones for primary domain submesh
         submesh = submesh_list[0]
         vector = submesh.d_edges * np.ones_like(submesh.nodes)
@@ -258,7 +277,6 @@
         # issue
         matrix = csr_matrix(kron(eye(second_dim_len), vector))
         return pybamm.Matrix(matrix)
->>>>>>> 7b969d70
 
     def indefinite_integral(self, domain, symbol, discretised_symbol):
         """Implementation of the indefinite integral operator. """
