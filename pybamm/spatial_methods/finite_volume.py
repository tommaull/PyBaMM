--- conflicted
+++ resolved
@@ -85,7 +85,6 @@
         domain = symbol.domain
         # Add Dirichlet boundary conditions, if defined
         if symbol.id in boundary_conditions:
-<<<<<<< HEAD
             bcs = boundary_conditions[symbol.id]
             # get boundary conditions and edit domain
             if "left" in bcs.keys():
@@ -99,19 +98,9 @@
             else:
                 rbc = None
             # add ghost nodes
-            discretised_symbol = self.add_ghost_nodes(discretised_symbol, lbc, rbc)
-=======
-            lbc = boundary_conditions[symbol.id]["left"]
-            rbc = boundary_conditions[symbol.id]["right"]
             discretised_symbol = self.add_ghost_nodes(
                 symbol, discretised_symbol, lbc, rbc
             )
-            domain = (
-                [domain[0] + "_left ghost cell"]
-                + domain
-                + [domain[-1] + "_right ghost cell"]
-            )
->>>>>>> 845cf058
 
         # note in 1D spherical grad and normal grad are the same
         gradient_matrix = self.gradient_matrix(domain)
@@ -181,7 +170,6 @@
 
         # Add Neumann boundary conditions if defined
         if symbol.id in boundary_conditions:
-<<<<<<< HEAD
             bcs = boundary_conditions[symbol.id]
             # get boundary conditions and edit domain
             if "left" in bcs.keys():
@@ -191,14 +179,9 @@
                 rbc = bcs["right"]
                 discretised_symbol = pybamm.NumpyConcatenation(discretised_symbol, rbc)
 
-        # taking divergence removes ghost cells
-        discretised_symbol.has_left_ghost_cell = False
-        discretised_symbol.has_right_ghost_cell = False
-=======
-            # TODO:these are symbols so need to check them
-            lbc = boundary_conditions[symbol.id]["left"]
-            rbc = boundary_conditions[symbol.id]["right"]
->>>>>>> 845cf058
+            # taking divergence removes ghost cells
+            discretised_symbol.has_left_ghost_cell = False
+            discretised_symbol.has_right_ghost_cell = False
 
             # doing via loop so that it is easier to implement x varing bcs
             bcs_symbol = pybamm.Vector(np.array([]))  # empty vector
@@ -243,12 +226,7 @@
                 divergence_matrix @ ((r_edges ** 2) * discretised_symbol) + bcs_symbol
             )
         else:
-<<<<<<< HEAD
-            divergence_matrix = self.divergence_matrix(domain)
-            out = divergence_matrix @ discretised_symbol
-=======
             out = divergence_matrix @ discretised_symbol + bcs_symbol
->>>>>>> 845cf058
 
         return out
 
@@ -350,11 +328,7 @@
 
         return pybamm.Vector(vector)
 
-<<<<<<< HEAD
-    def add_ghost_nodes(self, discretised_symbol, lbc=None, rbc=None):
-=======
-    def add_ghost_nodes(self, symbol, discretised_symbol, lbc, rbc):
->>>>>>> 845cf058
+    def add_ghost_nodes(self, symbol, discretised_symbol, lbc=None, rbc=None):
         """
         Add Dirichlet boundary conditions via ghost nodes.
 
@@ -400,50 +374,13 @@
                     type(discretised_symbol)
                 )
             )
-<<<<<<< HEAD
-        first_node = pybamm.StateVector(slice(y_slice_start, y_slice_start + 1))
-        last_node = pybamm.StateVector(slice(y_slice_stop - 1, y_slice_stop))
-        if lbc is not None and rbc is not None:
-            # both ghost cells
-            left_ghost_cell = 2 * lbc - first_node
-            right_ghost_cell = 2 * rbc - last_node
-            # concatenate and flag ghost cells
-            concat = pybamm.NumpyConcatenation(
-                left_ghost_cell, discretised_symbol, right_ghost_cell
-            )
-            concat.has_left_ghost_cell = True
-            concat.has_right_ghost_cell = True
-            return concat
-        elif lbc is not None:
-            # left ghost cell only
-            left_ghost_cell = 2 * lbc - first_node
-            # concatenate and flag ghost cells
-            concat = pybamm.NumpyConcatenation(left_ghost_cell, discretised_symbol)
-            concat.has_left_ghost_cell = True
-            return concat
-        elif rbc is not None:
-            # right ghost cell only
-            right_ghost_cell = 2 * rbc - last_node
-            # concatenate and flag ghost cells
-            concat = pybamm.NumpyConcatenation(discretised_symbol, right_ghost_cell)
-            concat.has_right_ghost_cell = True
-            return concat
-        else:
-            raise ValueError("at least one boundary condition must be provided")
-=======
-        )
-
-        # determine the y_slice sizes
-        y_slice_start = discretised_symbol.y_slice.start
-        y_slice_stop = discretised_symbol.y_slice.stop
-
         y = np.arange(y_slice_start, y_slice_stop)
 
         # reshape y_slices into more helpful form
         submesh_list = self.mesh.combine_submeshes(*symbol.domain)
         if isinstance(submesh_list[0].npts, list):
             NotImplementedError("Can only take in 1D primary directions")
-        # size = [submesh_list[0].npts, len(submesh_list)]
+
         size = [len(submesh_list), submesh_list[0].npts]
         y = np.reshape(y, size)
         y_left = y[:, 0]
@@ -454,7 +391,9 @@
         for i in range(len(submesh_list)):
             y_slice_start = y_left[i]
             y_slice_stop = y_right[i]
-
+            # both ghost cells
+            left_ghost_cell = 2 * lbc - first_node
+            right_ghost_cell = 2 * rbc - last_node
             # left ghost cell
             first_node = pybamm.StateVector(slice(y_slice_start, y_slice_start + 1))
             left_ghost_cell = 2 * lbc - first_node
@@ -463,17 +402,33 @@
             # right ghost cell
             last_node = pybamm.StateVector(slice(y_slice_stop, y_slice_stop + 1))
             right_ghost_cell = 2 * rbc - last_node
-
-            concatenated_sub_disc_symbol = pybamm.NumpyConcatenation(
-                left_ghost_cell, sub_disc_symbol, right_ghost_cell
-            )
-
+            if lbc is not None and rbc is not None:
+                # concatenate and flag ghost cells
+                concatenated_sub_disc_symbol = pybamm.NumpyConcatenation(
+                    left_ghost_cell, sub_disc_symbol, right_ghost_cell
+                )
+                concat.has_left_ghost_cell = True
+                concat.has_right_ghost_cell = True
+            elif lbc is not None:
+                # concatenate and flag ghost cells
+                concatenated_sub_disc_symbol = pybamm.NumpyConcatenation(
+                    left_ghost_cell, sub_disc_symbol
+                )
+                concat.has_left_ghost_cell = True
+            elif rbc is not None:
+                # right ghost cell only
+                # concatenate and flag ghost cells
+                concatenated_sub_disc_symbol = pybamm.NumpyConcatenation(
+                    sub_disc_symbol, right_ghost_cell
+                )
+                concat.has_right_ghost_cell = True
+            else:
+                raise ValueError("at least one boundary condition must be provided")
             new_discretised_symbol = pybamm.NumpyConcatenation(
                 new_discretised_symbol, concatenated_sub_disc_symbol
             )
 
         return new_discretised_symbol
->>>>>>> 845cf058
 
     def surface_value(self, discretised_symbol):
         """
