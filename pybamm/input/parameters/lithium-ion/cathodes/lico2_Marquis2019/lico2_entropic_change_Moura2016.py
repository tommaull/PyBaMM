from pybamm import cosh


def lico2_entropic_change_Moura2016(sto, c_p_max):
    """
<<<<<<< HEAD
    Lithium Cobalt Oxide (LiCO2) entropic change in open circuit potential (OCP) at
    a temperature of 298.15K as a function of the stochiometry. The fit is taken
    from Scott Moura's FastDFN code [1].

    References
    ----------
    .. [1] https://github.com/scott-moura/fastDFN

    Parameters
    ----------
    sto: :class:`pybamm.Symbol`
        Stochiometry of material (li-fraction)
=======
        Lithium Cobalt Oxide (LiCO2) entropic change in open circuit potential (OCP) at
        a temperature of 298.15K as a function of the stochiometry. The fit is taken
        from Scott Moura's FastDFN code [1].

        References
        ----------
        .. [1] https://github.com/scott-moura/fastDFN

          Parameters
          ----------
          sto : :class:`pybamm.Symbol`
               Stochiometry of material (li-fraction)
>>>>>>> 96e78119

    """

    # Since the equation for LiCo2 from this ref. has the stretch factor,
    # should this too? If not, the "bumps" in the OCV don't line up.
    stretch = 1.062
    sto = stretch * sto

    du_dT = (
        0.07645 * (-54.4806 / c_p_max) * ((1.0 / cosh(30.834 - 54.4806 * sto)) ** 2)
        + 2.1581 * (-50.294 / c_p_max) * ((cosh(52.294 - 50.294 * sto)) ** (-2))
        + 0.14169 * (19.854 / c_p_max) * ((cosh(11.0923 - 19.8543 * sto)) ** (-2))
        - 0.2051 * (5.4888 / c_p_max) * ((cosh(1.4684 - 5.4888 * sto)) ** (-2))
        - (0.2531 / 0.1316 / c_p_max) * ((cosh((-sto + 0.56478) / 0.1316)) ** (-2))
        - (0.02167 / 0.006 / c_p_max) * ((cosh((sto - 0.525) / 0.006)) ** (-2))
    )

    return du_dT<|MERGE_RESOLUTION|>--- conflicted
+++ resolved
@@ -3,20 +3,6 @@
 
 def lico2_entropic_change_Moura2016(sto, c_p_max):
     """
-<<<<<<< HEAD
-    Lithium Cobalt Oxide (LiCO2) entropic change in open circuit potential (OCP) at
-    a temperature of 298.15K as a function of the stochiometry. The fit is taken
-    from Scott Moura's FastDFN code [1].
-
-    References
-    ----------
-    .. [1] https://github.com/scott-moura/fastDFN
-
-    Parameters
-    ----------
-    sto: :class:`pybamm.Symbol`
-        Stochiometry of material (li-fraction)
-=======
         Lithium Cobalt Oxide (LiCO2) entropic change in open circuit potential (OCP) at
         a temperature of 298.15K as a function of the stochiometry. The fit is taken
         from Scott Moura's FastDFN code [1].
@@ -29,7 +15,6 @@
           ----------
           sto : :class:`pybamm.Symbol`
                Stochiometry of material (li-fraction)
->>>>>>> 96e78119
 
     """
 
