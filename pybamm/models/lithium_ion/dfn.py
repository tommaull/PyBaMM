--- conflicted
+++ resolved
@@ -27,70 +27,13 @@
         phi_e = pybamm.standard_variables.phi_e
         phi_s_p = pybamm.standard_variables.phi_s_p
         phi_s_n = pybamm.standard_variables.phi_s_n
-<<<<<<< HEAD
-
-        # Add variables to list of variables, as they are needed by submodels
-        self.variables.update(
-            {
-                "Negative particle concentration": c_s_n,
-                "Positive particle concentration": c_s_p,
-                "Electrolyte concentration": c_e,
-                "Electrolyte potential": phi_e,
-                "Negative electrode potential": phi_s_n,
-                "Positive electrode potential": phi_s_p,
-            }
-        )
-=======
->>>>>>> b4a9330d
 
         "-----------------------------------------------------------------------------"
         "Submodels"
         # Exchange-current density
-<<<<<<< HEAD
-        int_curr_model = pybamm.interface.InterfacialCurrent(param)
-        j0_vars = int_curr_model.get_exchange_current_densities(self.variables)
-        self.variables.update(j0_vars)
-
-        # Potentials
-        pot_model = pybamm.potential.Potential(param)
-=======
         c_e_n, _, c_e_p = c_e.orphans
->>>>>>> b4a9330d
         c_s_n_surf = pybamm.surf(c_s_n)
-        c_s_n_surf.domain = ["negative electrode"]
         c_s_p_surf = pybamm.surf(c_s_p)
-<<<<<<< HEAD
-        c_s_p_surf.domain = ["positive electrode"]
-        ocp_vars = pot_model.get_open_circuit_potentials(c_s_n_surf, c_s_p_surf)
-        self.variables.update(ocp_vars)
-        eta_r_vars = pot_model.get_reaction_overpotentials(self.variables, "potentials")
-        self.variables.update(eta_r_vars)
-
-        # Interfacial current density
-        j_vars = int_curr_model.get_interfacial_current_butler_volmer(self.variables)
-        self.variables.update(j_vars)
-
-        # Particle models
-        j_n = j_vars["Negative electrode interfacial current density"]
-        negative_particle_model = pybamm.particle.Standard(param)
-        negative_particle_model.set_differential_system(c_s_n, j_n)
-        j_p = j_vars["Positive electrode interfacial current density"]
-        positive_particle_model = pybamm.particle.Standard(param)
-        positive_particle_model.set_differential_system(c_s_p, j_p)
-
-        # Electrolyte diffusion model
-        electrolyte_diffusion_model = pybamm.electrolyte_diffusion.StefanMaxwell(param)
-        electrolyte_diffusion_model.set_differential_system(c_e, self.variables)
-
-        eleclyte_current_model = pybamm.electrolyte_current.MacInnesStefanMaxwell(param)
-        eleclyte_current_model.set_algebraic_system(phi_e, self.variables)
-
-        # Electrode models
-        negative_electrode_current_model = pybamm.electrode.Ohm(param)
-        negative_electrode_current_model.set_algebraic_system(phi_s_n, self.variables)
-        positive_electrode_current_model = pybamm.electrode.Ohm(param)
-        positive_electrode_current_model.set_algebraic_system(phi_s_p, self.variables)
-=======
         int_curr_model = pybamm.interface.LithiumIonReaction(param)
         j0_n = int_curr_model.get_exchange_current_densities(c_e_n, c_s_n_surf)
         j0_p = int_curr_model.get_exchange_current_densities(c_e_p, c_s_p_surf)
@@ -128,7 +71,6 @@
         negative_electrode_current_model.set_algebraic_system(phi_s_n, reactions)
         positive_electrode_current_model = pybamm.electrode.Ohm(param)
         positive_electrode_current_model.set_algebraic_system(phi_s_p, reactions)
->>>>>>> b4a9330d
 
         "-----------------------------------------------------------------------------"
         "Combine Submodels"
@@ -143,9 +85,6 @@
 
         "-----------------------------------------------------------------------------"
         "Post-process"
-<<<<<<< HEAD
-        volt_vars = positive_electrode_current_model.get_post_processed(self.variables)
-=======
 
         # Excahnge-current density
         j_vars = int_curr_model.get_derived_interfacial_currents(j_n, j_p, j0_n, j0_p)
@@ -165,7 +104,6 @@
         volt_vars = positive_electrode_current_model.get_variables(
             phi_s_n, phi_s_p, i_s_n, i_s_p
         )
->>>>>>> b4a9330d
         self.variables.update(volt_vars)
 
         "-----------------------------------------------------------------------------"
