#
# Base battery model class
#

import pybamm
import warnings


class Options(pybamm.FuzzyDict):
    """
    Attributes
    ----------

    options: dict
        A dictionary of options to be passed to the model. The options that can
        be set are listed below. Note that not all of the options are compatible with
        each other and with all of the models implemented in PyBaMM. Each option is
        optional and takes a default value if not provided.

            * "cell geometry" : str
                Sets the geometry of the cell. Can be "pouch" (default) or
                "arbitrary". The arbitrary geometry option solves a 1D electrochemical
                model with prescribed cell volume and cross-sectional area, and
                (if thermal effects are included) solves a lumped thermal model
                with prescribed surface area for cooling.
            * "convection" : str
                Whether to include the effects of convection in the model. Can be
                "none" (default), "uniform transverse" or "full transverse".
                Must be "none" for lithium-ion models.
            * "current collector" : str
                Sets the current collector model to use. Can be "uniform" (default),
                "potential pair" or "potential pair quite conductive".
<<<<<<< HEAD
            * "particle" : str, optional
                Sets the submodel to use to describe behaviour within the particle.
                Can be "Fickian diffusion" (default) or "fast diffusion".
            * "particle-size distribution" : bool, optional
                Whether to include a distribution of particle sizes or a single size for
                each electrode. Can be True or False (default).
            * "thermal" : str, optional
                Sets the thermal model to use. Can be "isothermal" (default), "lumped",
                "x-lumped", or "x-full".
=======
            * "dimensionality" : int
                Sets the dimension of the current collector problem. Can be 0
                (default), 1 or 2.
            * "electrolyte conductivity" : str
                Can be "default" (default), "full", "leading order", "composite" or
                "integrated".
>>>>>>> f7bb791e
            * "external submodels" : list
                A list of the submodels that you would like to supply an external
                variable for instead of solving in PyBaMM. The entries of the lists
                are strings that correspond to the submodel names in the keys
                of `self.submodels`.
            * "interfacial surface area" : str
                Sets the model for the interfacial surface area. Can be "constant"
                (default) or "varying". Not currently implemented in any of the models.
            * "lithium plating" : str, optional
                Sets the model for lithium plating. Can be "none" (default),
                "reversible" or "irreversible".
            * "loss of active material" : str
                Sets the model for loss of active material. Can be "none" (default),
                "positive", "negative" or "both" to enable it for the specific
                electrode.
            * "operating mode" : str
                Sets the operating mode for the model. Can be "current" (default),
                "voltage" or "power". Alternatively, the operating mode can be
                controlled with an arbitrary function by passing the function directly
                as the option. In this case the function must define the residual of
                an algebraic equation. The applied current will be solved for such
                that the algebraic constraint is satisfied.
            * "particle" : str
                Sets the submodel to use to describe behaviour within the particle.
                Can be "Fickian diffusion" (default), "uniform profile",
                "quadratic profile", or "quartic profile".
            * "particle shape" : str
                Sets the model shape of the electrode particles. This is used to
                calculate the surface area to volume ratio. Can be "spherical"
                (default), "user" or "no particles". For the "user" option the surface
                area per unit volume can be passed as a parameter, and is therefore not
                necessarily consistent with the particle shape.
            * "particle cracking" : str
                Sets the model to account for mechanical effects and particle
                cracking. Can be "none", "no cracking", "negative", "positive" or
                "both".
                All options other than "none" account for the effects of swelling
                of electrode particles, cell thickness change, and stress-assisted
                diffusion. The options "negative", "positive" or "both" additionally
                account for crack propagation in the negative, positive or both
                electrodes, respectively.
            * "SEI" : str
                Set the SEI submodel to be used. Options are:

                - "none": :class:`pybamm.sei.NoSEI` (no SEI growth)
                - "constant": :class:`pybamm.sei.Constant` (constant SEI thickness)
                - "reaction limited": :class:`pybamm.sei.ReactionLimited`
                - "solvent-diffusion limited":\
                    :class:`pybamm.sei.SolventDiffusionLimited`
                - "electron-migration limited": \
                    :class:`pybamm.sei.ElectronMigrationLimited`
                - "interstitial-diffusion limited": \
                    :class:`pybamm.sei.InterstitialDiffusionLimited`
                - "ec reaction limited": \
                    :class:`pybamm.sei.EcReactionLimited`
            * "SEI film resistance" : str
                Set the submodel for additional term in the overpotential due to SEI.
                The default value is "none" if the "SEI" option is "none", and
                "distributed" otherwise. This is because the "distributed" model is more
                complex than the model with no additional resistance, which adds
                unnecessary complexity if there is no SEI in the first place

                - "none": no additional resistance\

                    .. math::
                        \\eta_r = \\frac{F}{RT} * (\\phi_s - \\phi_e - U)

                - "distributed": properly included additional resistance term\

                    .. math::
                        \\eta_r = \\frac{F}{RT}
                        * (\\phi_s - \\phi_e - U - R_{sei} * L_{sei} * j)

                - "average": constant additional resistance term (approximation to the \
                    true model). This model can give similar results to the \
                    "distributed" case without needing to make j an algebraic state\

                    .. math::
                        \\eta_r = \\frac{F}{RT}
                        * (\\phi_s - \\phi_e - U - R_{sei} * L_{sei} * \\frac{I}{aL})
            * "SEI porosity change" : str
                Whether to include porosity change due to SEI formation, can be "false"
                (default) or "true".
            * "side reactions" : list
                Contains a list of any side reactions to include. Default is []. If this
                list is not empty (i.e. side reactions are included in the model), then
                "surface form" cannot be 'false'.
            * "surface form" : str
                Whether to use the surface formulation of the problem. Can be "false"
                (default), "differential" or "algebraic".
            * "thermal" : str
                Sets the thermal model to use. Can be "isothermal" (default), "lumped",
                "x-lumped", or "x-full".
            * "total interfacial current density as a state" : str
                Whether to make a state for the total interfacial current density and
                solve an algebraic equation for it. Default is "false", unless "SEI film
                resistance" is distributed in which case it is automatically set to
                "true".

    **Extends:** :class:`dict`
    """

    def __init__(self, extra_options):
        self.possible_options = {
            "surface form": ["false", "differential", "algebraic"],
            "convection": ["none", "uniform transverse", "full transverse"],
            "current collector": [
                "uniform",
                "potential pair",
                "potential pair quite conductive",
            ],
            "dimensionality": [0, 1, 2],
            "interfacial surface area": ["constant", "varying"],
            "thermal": ["isothermal", "lumped", "x-lumped", "x-full"],
            "cell geometry": ["arbitrary", "pouch"],
            "SEI": [
                "none",
                "constant",
                "reaction limited",
                "solvent-diffusion limited",
                "electron-migration limited",
                "interstitial-diffusion limited",
                "ec reaction limited",
            ],
            "SEI film resistance": ["none", "distributed", "average"],
            "SEI porosity change": ["true", "false"],
            "lithium plating": ["none", "reversible", "irreversible"],
            "loss of active material": ["none", "negative", "positive", "both"],
            "operating mode": ["current", "voltage", "power"],
            "particle cracking": [
                "none",
                "no cracking",
                "negative",
                "positive",
                "both",
            ],
            "lithium plating porosity change": ["true", "false"],
            "particle": [
                "Fickian diffusion",
                "fast diffusion",
                "uniform profile",
                "quadratic profile",
                "quartic profile",
            ],
            "particle shape": ["spherical", "user", "no particles"],
            "electrolyte conductivity": [
                "default",
                "full",
                "leading order",
                "composite",
                "integrated",
            ],
            "total interfacial current density as a state": ["true", "false"],
        }

        default_options = {
            "operating mode": "current",
            "dimensionality": 0,
            "surface form": "false",
            "convection": "none",
            "side reactions": [],
            "interfacial surface area": "constant",
            "current collector": "uniform",
            "particle": "Fickian diffusion",
            "particle shape": "spherical",
            "electrolyte conductivity": "default",
            "thermal": "isothermal",
            "cell geometry": "none",
            "external submodels": [],
            "SEI": "none",
            "lithium plating": "none",
            "SEI porosity change": "false",
            "lithium plating porosity change": "false",
            "loss of active material": "none",
            "working electrode": "none",
            "particle cracking": "none",
            "total interfacial current density as a state": "false",
        }

        # Change the default for cell geometry based on which thermal option is provided
        extra_options = extra_options or {}
        thermal_option = extra_options.get("thermal", "none")
        # return "none" if option not given
        if thermal_option in ["none", "isothermal", "lumped"]:
            default_options["cell geometry"] = "arbitrary"
        else:
            default_options["cell geometry"] = "pouch"
        # The "cell geometry" option will still be overridden by extra_options if
        # provided

        # Change the default for SEI film resistance based on which SEI option is
        # provided
        # extra_options = extra_options or {}
        sei_option = extra_options.get("SEI", "none")
        # return "none" if option not given
        if sei_option == "none":
            default_options["SEI film resistance"] = "none"
        else:
            default_options["SEI film resistance"] = "distributed"
        # The "SEI film resistance" option will still be overridden by extra_options if
        # provided

        options = pybamm.FuzzyDict(default_options)
        # any extra options overwrite the default options
        for name, opt in extra_options.items():
            if name in default_options:
                options[name] = opt
            else:
                raise pybamm.OptionError(
                    "Option '{}' not recognised. Best matches are {}".format(
                        name, options.get_best_matches(name)
                    )
                )

        # If "SEI film resistance" is "distributed" then "total interfacial current
        # density as a state" must be "true"
        if options["SEI film resistance"] == "distributed":
            options["total interfacial current density as a state"] = "true"
            # Check that extra_options did not try to provide a clashing option
            if (
                extra_options.get("total interfacial current density as a state")
                == "false"
            ):
                raise pybamm.OptionError(
                    "If 'sei film resistance' is 'distributed' then 'total interfacial "
                    "current density as a state' must be 'true'"
                )

        # Some standard checks to make sure options are compatible
        if options["SEI porosity change"] in [True, False]:
            raise pybamm.OptionError(
                "SEI porosity change must now be given in string format "
                "('true' or 'false')"
            )

        if options["dimensionality"] == 0:
            if options["current collector"] not in ["uniform"]:
                raise pybamm.OptionError(
                    "current collector model must be uniform in 0D model"
                )
            if options["convection"] == "full transverse":
                raise pybamm.OptionError(
                    "cannot have transverse convection in 0D model"
                )

        if options["particle"] == "fast diffusion":
            raise NotImplementedError(
                "The 'fast diffusion' option has been renamed. "
                "Use 'uniform profile' instead."
            )

        if options["thermal"] == "x-lumped" and options["dimensionality"] == 1:
            warnings.warn(
                "1+1D Thermal models are only valid if both tabs are "
                "placed at the top of the cell."
            )

        for option, value in options.items():
            if (
                option == "side reactions"
                or option == "external submodels"
                or option == "working electrode"
            ):
                pass
            elif value not in self.possible_options[option]:
                if not (option == "operating mode" and callable(value)):
                    raise pybamm.OptionError(
                        f"\n'{value}' is not recognized in option '{option}'. "
                        f"Possible values are {self.possible_options[option]}"
                    )

        super().__init__(options.items())

    def print_options(self):
        """
        Print the possible options with the ones currently selected
        """
        for key, value in self.items():
            if key in self.possible_options.keys():
                print(f"{key!r}: {value!r} (possible: {self.possible_options[key]!r})")
            else:
                print(f"{key!r}: {value!r}")

    def print_detailed_options(self):
        """
        Print the docstring for Options
        """
        print(self.__doc__)


class BaseBatteryModel(pybamm.BaseModel):
    """
    Base model class with some default settings and required variables
    **Extends:** :class:`pybamm.BaseModel`
    """

    def __init__(self, options=None, name="Unnamed battery model"):
        super().__init__(name)
        self.options = options
        self.submodels = {}
        self._built = False
        self._built_fundamental_and_external = False

    @property
    def default_parameter_values(self):
        # Default parameter values
        # Lion parameters left as default parameter set for tests
        return pybamm.ParameterValues(chemistry=pybamm.parameter_sets.Marquis2019)

    @property
    def default_geometry(self):
        return pybamm.battery_geometry(
            particle_size_distribution=self.options["particle-size distribution"],
            current_collector_dimension=self.options["dimensionality"]
        )

    @property
    def default_var_pts(self):
        var = pybamm.standard_spatial_vars
        base_var_pts = {
            var.x_n: 20,
            var.x_s: 20,
            var.x_p: 20,
            var.r_n: 30,
            var.r_p: 30,
            var.y: 10,
            var.z: 10,
            var.R_variable_n: 30,
            var.R_variable_p: 30,
        }
        # Reduce the default points for 2D current collectors
        if self.options["dimensionality"] == 2:
            base_var_pts.update({var.x_n: 10, var.x_s: 10, var.x_p: 10})
        return base_var_pts

    @property
    def default_submesh_types(self):
        base_submeshes = {
            "negative electrode": pybamm.MeshGenerator(pybamm.Uniform1DSubMesh),
            "separator": pybamm.MeshGenerator(pybamm.Uniform1DSubMesh),
            "positive electrode": pybamm.MeshGenerator(pybamm.Uniform1DSubMesh),
            "negative particle": pybamm.MeshGenerator(pybamm.Uniform1DSubMesh),
            "positive particle": pybamm.MeshGenerator(pybamm.Uniform1DSubMesh),
            "negative particle-size domain": pybamm.MeshGenerator(
                pybamm.Uniform1DSubMesh
            ),
            "positive particle-size domain": pybamm.MeshGenerator(
                pybamm.Uniform1DSubMesh
            ),
        }
        if self.options["dimensionality"] == 0:
            base_submeshes["current collector"] = pybamm.MeshGenerator(pybamm.SubMesh0D)
        elif self.options["dimensionality"] == 1:
            base_submeshes["current collector"] = pybamm.MeshGenerator(
                pybamm.Uniform1DSubMesh
            )
        elif self.options["dimensionality"] == 2:
            base_submeshes["current collector"] = pybamm.MeshGenerator(
                pybamm.ScikitUniform2DSubMesh
            )
        return base_submeshes

    @property
    def default_spatial_methods(self):
        base_spatial_methods = {
            "macroscale": pybamm.FiniteVolume(),
            "negative particle": pybamm.FiniteVolume(),
            "positive particle": pybamm.FiniteVolume(),
            "negative particle-size domain": pybamm.FiniteVolume(),
            "positive particle-size domain": pybamm.FiniteVolume(),
        }
        if self.options["dimensionality"] == 0:
            # 0D submesh - use base spatial method
            base_spatial_methods[
                "current collector"
            ] = pybamm.ZeroDimensionalSpatialMethod()
        elif self.options["dimensionality"] == 1:
            base_spatial_methods["current collector"] = pybamm.FiniteVolume()
        elif self.options["dimensionality"] == 2:
            base_spatial_methods["current collector"] = pybamm.ScikitFiniteElement()
        return base_spatial_methods

    @property
    def options(self):
        return self._options

    @options.setter
    def options(self, extra_options):
<<<<<<< HEAD
        default_options = {
            "operating mode": "current",
            "dimensionality": 0,
            "surface form": False,
            "convection": False,
            "side reactions": [],
            "interfacial surface area": "constant",
            "current collector": "uniform",
            "particle": "Fickian diffusion",
            "particle-size distribution": False,
            "thermal": "isothermal",
            "cell_geometry": None,
            "external submodels": [],
            "sei": None,
            "sei porosity change": False,
        }
        # Change the default for cell geometry based on which thermal option is provided
        extra_options = extra_options or {}
        thermal_option = extra_options.get(
            "thermal", None
        )  # return None if option not given
        if thermal_option is None or thermal_option in ["isothermal", "lumped"]:
            default_options["cell_geometry"] = "arbitrary"
        else:
            default_options["cell_geometry"] = "pouch"
        # The "cell_geometry" option will still be overridden by extra_options if
        # provided

        # Change the default for SEI film resistance based on which sei option is
        # provided
        # extra_options = extra_options or {}
        sei_option = extra_options.get("sei", None)  # return None if option not given
        if sei_option is None:
            default_options["sei film resistance"] = None
        else:
            default_options["sei film resistance"] = "distributed"
        # The "sei film resistance" option will still be overridden by extra_options if
        # provided

        options = pybamm.FuzzyDict(default_options)
        # any extra options overwrite the default options
        for name, opt in extra_options.items():
            if name in default_options:
                options[name] = opt
            else:
                raise pybamm.OptionError(
                    "Option '{}' not recognised. Best matches are {}".format(
                        name, options.get_best_matches(name)
                    )
                )
=======
        options = Options(extra_options)
>>>>>>> f7bb791e

        # Options that are incompatible with models
        if isinstance(self, pybamm.lithium_ion.BaseModel):
            if options["convection"] != "none":
                raise pybamm.OptionError(
                    "convection not implemented for lithium-ion models"
                )
            if (
                options["thermal"] in ["x-lumped", "x-full"]
                and options["cell geometry"] != "pouch"
            ):
                raise pybamm.OptionError(
                    options["thermal"] + " model must have pouch geometry."
                )
        if isinstance(self, pybamm.lead_acid.BaseModel):
            if options["thermal"] != "isothermal" and options["dimensionality"] != 0:
                raise pybamm.OptionError(
                    "Lead-acid models can only have thermal "
                    "effects if dimensionality is 0."
                )
            if options["SEI"] != "none" or options["SEI film resistance"] != "none":
                raise pybamm.OptionError("Lead-acid models cannot have SEI formation")
            if options["lithium plating"] != "none":
                raise pybamm.OptionError("Lead-acid models cannot have lithium plating")

        if (
            isinstance(self, (pybamm.lead_acid.LOQS, pybamm.lead_acid.Composite))
            and options["surface form"] == "false"
        ):
            if len(options["side reactions"]) > 0:
                raise pybamm.OptionError(
                    """must use surface formulation to solve {!s} with side reactions
                    """.format(
                        self
                    )
                )
<<<<<<< HEAD
        if options["surface form"] not in [False, "differential", "algebraic"]:
            raise pybamm.OptionError(
                "surface form '{}' not recognised".format(options["surface form"])
            )
        if options["convection"] not in [
            False,
            "uniform transverse",
            "full transverse",
        ]:
            raise pybamm.OptionError(
                "convection option '{}' not recognised".format(options["convection"])
            )
        if options["current collector"] not in [
            "uniform",
            "potential pair",
            "potential pair quite conductive",
        ]:
            raise pybamm.OptionError(
                "current collector model '{}' not recognised".format(
                    options["current collector"]
                )
            )
        if options["dimensionality"] not in [0, 1, 2]:
            raise pybamm.OptionError(
                "Dimension of current collectors must be 0, 1, or 2, not {}".format(
                    options["dimensionality"]
                )
            )
        if options["thermal"] not in ["isothermal", "lumped", "x-lumped", "x-full"]:
            raise pybamm.OptionError(
                "Unknown thermal model '{}'".format(options["thermal"])
            )
        if options["cell_geometry"] not in ["arbitrary", "pouch"]:
            raise pybamm.OptionError(
                "Unknown geometry '{}'".format(options["cell_geometry"])
            )
        if options["sei"] not in [
            None,
            "constant",
            "reaction limited",
            "solvent-diffusion limited",
            "electron-migration limited",
            "interstitial-diffusion limited",
            "ec reaction limited",
        ]:
            raise pybamm.OptionError("Unknown sei model '{}'".format(options["sei"]))
        if options["sei film resistance"] not in [None, "distributed", "average"]:
            raise pybamm.OptionError(
                "Unknown sei film resistance model '{}'".format(
                    options["sei film resistance"]
                )
            )
        if options["sei porosity change"] not in [True, False]:
            raise pybamm.OptionError(
                "Unknown sei porosity change '{}'".format(
                    options["sei porosity change"]
                )
            )

        if options["dimensionality"] == 0:
            if options["current collector"] not in ["uniform"]:
                raise pybamm.OptionError(
                    "current collector model must be uniform in 0D model"
                )
            if options["convection"] == "full transverse":
                raise pybamm.OptionError(
                    "cannot have transverse convection in 0D model"
                )
        if options["particle"] not in ["Fickian diffusion", "fast diffusion"]:
            raise pybamm.OptionError(
                "particle model '{}' not recognised".format(options["particle"])
            )
        if options["particle-size distribution"] not in [True, False]:
            raise pybamm.OptionError(
                "Particle-size distribution must be True or False, option "
                "'{}' not recognised".format(options["particle-size distribution"])
            )
        if options["thermal"] == "x-lumped" and options["dimensionality"] == 1:
            warnings.warn(
                "1+1D Thermal models are only valid if both tabs are "
                "placed at the top of the cell."
            )
=======
>>>>>>> f7bb791e

        self._options = options

    def set_standard_output_variables(self):
        # Time
        self.variables.update(
            {
                "Time": pybamm.t,
                "Time [s]": pybamm.t * self.timescale,
                "Time [min]": pybamm.t * self.timescale / 60,
                "Time [h]": pybamm.t * self.timescale / 3600,
            }
        )

        # Spatial
        var = pybamm.standard_spatial_vars
        L_x = self.param.L_x
        L_z = self.param.L_z
        self.variables.update(
            {
                "x": var.x,
                "x [m]": var.x * L_x,
                "x_n": var.x_n,
                "x_n [m]": var.x_n * L_x,
                "x_s": var.x_s,
                "x_s [m]": var.x_s * L_x,
                "x_p": var.x_p,
                "x_p [m]": var.x_p * L_x,
            }
        )
        if self.options["dimensionality"] == 1:
            self.variables.update({"z": var.z, "z [m]": var.z * L_z})
        elif self.options["dimensionality"] == 2:
            # Note: both y and z are scaled with L_z
            self.variables.update(
                {"y": var.y, "y [m]": var.y * L_z, "z": var.z, "z [m]": var.z * L_z}
            )

        # Initialize "total reaction" variables
        # These will get populated by the "get_coupled_variables" methods, and then used
        # later by "set_rhs" or "set_algebraic", which ensures that we always have
        # added all the necessary variables by the time the sum is used
        self.variables.update(
            {
                "Sum of electrolyte reaction source terms": 0,
                "Sum of negative electrode electrolyte reaction source terms": 0,
                "Sum of positive electrode electrolyte reaction source terms": 0,
                "Sum of x-averaged negative electrode "
                "electrolyte reaction source terms": 0,
                "Sum of x-averaged positive electrode "
                "electrolyte reaction source terms": 0,
                "Sum of interfacial current densities": 0,
                "Sum of negative electrode interfacial current densities": 0,
                "Sum of positive electrode interfacial current densities": 0,
                "Sum of x-averaged negative electrode interfacial current densities": 0,
                "Sum of x-averaged positive electrode interfacial current densities": 0,
            }
        )

    def build_fundamental_and_external(self):
        # Get the fundamental variables
        for submodel_name, submodel in self.submodels.items():
            pybamm.logger.debug(
                "Getting fundamental variables for {} submodel ({})".format(
                    submodel_name, self.name
                )
            )
            self.variables.update(submodel.get_fundamental_variables())

        # Set the submodels that are external
        for sub in self.options["external submodels"]:
            self.submodels[sub].external = True

        # Set any external variables
        self.external_variables = []
        for submodel_name, submodel in self.submodels.items():
            pybamm.logger.debug(
                "Getting external variables for {} submodel ({})".format(
                    submodel_name, self.name
                )
            )
            external_variables = submodel.get_external_variables()

            self.external_variables += external_variables

        self._built_fundamental_and_external = True

    def build_coupled_variables(self):
        # Note: pybamm will try to get the coupled variables for the submodels in the
        # order they are set by the user. If this fails for a particular submodel,
        # return to it later and try again. If setting coupled variables fails and
        # there are no more submodels to try, raise an error.
        submodels = list(self.submodels.keys())
        count = 0
        # For this part the FuzzyDict of variables is briefly converted back into a
        # normal dictionary for speed with KeyErrors
        self._variables = dict(self._variables)
        while len(submodels) > 0:
            count += 1
            for submodel_name, submodel in self.submodels.items():
                if submodel_name in submodels:
                    pybamm.logger.debug(
                        "Getting coupled variables for {} submodel ({})".format(
                            submodel_name, self.name
                        )
                    )
                    try:
                        self.variables.update(
                            submodel.get_coupled_variables(self.variables)
                        )
                        submodels.remove(submodel_name)
                    except KeyError as key:
                        if len(submodels) == 1 or count == 100:
                            # no more submodels to try
                            raise pybamm.ModelError(
                                "Missing variable for submodel '{}': {}.\n".format(
                                    submodel_name, key
                                )
                                + "Check the selected "
                                "submodels provide all of the required variables."
                            )
                        else:
                            # try setting coupled variables on next loop through
                            pybamm.logger.debug(
                                "Can't find {}, trying other submodels first".format(
                                    key
                                )
                            )
        # Convert variables back into FuzzyDict
        self._variables = pybamm.FuzzyDict(self._variables)

    def build_model_equations(self):
        # Set model equations
        for submodel_name, submodel in self.submodels.items():
            if submodel.external is False:
                pybamm.logger.debug(
                    "Setting rhs for {} submodel ({})".format(submodel_name, self.name)
                )

                submodel.set_rhs(self.variables)
                pybamm.logger.debug(
                    "Setting algebraic for {} submodel ({})".format(
                        submodel_name, self.name
                    )
                )

                submodel.set_algebraic(self.variables)
                pybamm.logger.debug(
                    "Setting boundary conditions for {} submodel ({})".format(
                        submodel_name, self.name
                    )
                )

                submodel.set_boundary_conditions(self.variables)
                pybamm.logger.debug(
                    "Setting initial conditions for {} submodel ({})".format(
                        submodel_name, self.name
                    )
                )
                submodel.set_initial_conditions(self.variables)
                submodel.set_events(self.variables)
                pybamm.logger.debug(
                    "Updating {} submodel ({})".format(submodel_name, self.name)
                )
                self.update(submodel)
                self.check_no_repeated_keys()

    def build_model(self):

        # Check if already built
        if self._built:
            raise pybamm.ModelError(
                """Model already built. If you are adding a new submodel, try using
                `model.update` instead."""
            )

        pybamm.logger.info("Start building {}".format(self.name))

        if self._built_fundamental_and_external is False:
            self.build_fundamental_and_external()

        self.build_coupled_variables()

        self.build_model_equations()

        pybamm.logger.debug("Setting voltage variables ({})".format(self.name))
        self.set_voltage_variables()

        pybamm.logger.debug("Setting SoC variables ({})".format(self.name))
        self.set_soc_variables()

        # Massive hack for consistent delta_phi = phi_s - phi_e with SPMe
        # This needs to be corrected
        if isinstance(self, pybamm.lithium_ion.SPMe):
            for domain in ["Negative", "Positive"]:
                phi_s = self.variables[domain + " electrode potential"]
                phi_e = self.variables[domain + " electrolyte potential"]
                delta_phi = phi_s - phi_e
                s = self.submodels[domain.lower() + " interface"]
                var = s._get_standard_surface_potential_difference_variables(delta_phi)
                self.variables.update(var)

        self._built = True
        pybamm.logger.info("Finish building {}".format(self.name))

    def new_empty_copy(self):
        """ See :meth:`pybamm.BaseModel.new_empty_copy()` """
        new_model = self.__class__(name=self.name, options=self.options, build=False)
        new_model.use_jacobian = self.use_jacobian
        new_model.convert_to_format = self.convert_to_format
        new_model.timescale = self.timescale
        new_model.length_scales = self.length_scales
        return new_model

    def set_external_circuit_submodel(self):
        """
        Define how the external circuit defines the boundary conditions for the model,
        e.g. (not necessarily constant-) current, voltage, etc
        """
        if self.options["operating mode"] == "current":
            self.submodels["external circuit"] = pybamm.external_circuit.CurrentControl(
                self.param
            )
        elif self.options["operating mode"] == "voltage":
            self.submodels[
                "external circuit"
            ] = pybamm.external_circuit.VoltageFunctionControl(self.param)
        elif self.options["operating mode"] == "power":
            self.submodels[
                "external circuit"
            ] = pybamm.external_circuit.PowerFunctionControl(self.param)
        elif callable(self.options["operating mode"]):
            self.submodels[
                "external circuit"
            ] = pybamm.external_circuit.FunctionControl(
                self.param, self.options["operating mode"]
            )

    def set_tortuosity_submodels(self):
        self.submodels["electrolyte tortuosity"] = pybamm.tortuosity.Bruggeman(
            self.param, "Electrolyte"
        )
        self.submodels["electrode tortuosity"] = pybamm.tortuosity.Bruggeman(
            self.param, "Electrode"
        )

    def set_thermal_submodel(self):

        if self.options["thermal"] == "isothermal":
            thermal_submodel = pybamm.thermal.isothermal.Isothermal(self.param)

        elif self.options["thermal"] == "lumped":
            thermal_submodel = pybamm.thermal.Lumped(
                self.param,
                cc_dimension=self.options["dimensionality"],
                geometry=self.options["cell geometry"],
            )

        elif self.options["thermal"] == "x-lumped":
            if self.options["dimensionality"] == 0:
                # With 0D current collectors x-lumped is equivalent to lumped pouch
                thermal_submodel = pybamm.thermal.Lumped(self.param, geometry="pouch")
            elif self.options["dimensionality"] == 1:
                thermal_submodel = pybamm.thermal.pouch_cell.CurrentCollector1D(
                    self.param
                )
            elif self.options["dimensionality"] == 2:
                thermal_submodel = pybamm.thermal.pouch_cell.CurrentCollector2D(
                    self.param
                )

        elif self.options["thermal"] == "x-full":
            if self.options["dimensionality"] == 0:
                thermal_submodel = pybamm.thermal.OneDimensionalX(self.param)
            elif self.options["dimensionality"] == 1:
                raise NotImplementedError(
                    """X-full thermal submodels do not
                yet support 1D current collectors"""
                )
            elif self.options["dimensionality"] == 2:
                raise NotImplementedError(
                    """X-full thermal submodels do
                    not yet support 2D current collectors"""
                )

        self.submodels["thermal"] = thermal_submodel

    def set_current_collector_submodel(self):

        if self.options["current collector"] in ["uniform"]:
            submodel = pybamm.current_collector.Uniform(self.param)
        elif self.options["current collector"] == "potential pair":
            if self.options["dimensionality"] == 1:
                submodel = pybamm.current_collector.PotentialPair1plus1D(self.param)
            elif self.options["dimensionality"] == 2:
                submodel = pybamm.current_collector.PotentialPair2plus1D(self.param)
        self.submodels["current collector"] = submodel

    def set_voltage_variables(self):

        ocp_n = self.variables["Negative electrode open circuit potential"]
        ocp_p = self.variables["Positive electrode open circuit potential"]
        ocp_n_av = self.variables[
            "X-averaged negative electrode open circuit potential"
        ]
        ocp_p_av = self.variables[
            "X-averaged positive electrode open circuit potential"
        ]

        ocp_n_dim = self.variables["Negative electrode open circuit potential [V]"]
        ocp_p_dim = self.variables["Positive electrode open circuit potential [V]"]
        ocp_n_av_dim = self.variables[
            "X-averaged negative electrode open circuit potential [V]"
        ]
        ocp_p_av_dim = self.variables[
            "X-averaged positive electrode open circuit potential [V]"
        ]

        ocp_n_left = pybamm.boundary_value(ocp_n, "left")
        ocp_n_left_dim = pybamm.boundary_value(ocp_n_dim, "left")
        ocp_p_right = pybamm.boundary_value(ocp_p, "right")
        ocp_p_right_dim = pybamm.boundary_value(ocp_p_dim, "right")

        ocv_av = ocp_p_av - ocp_n_av
        ocv_av_dim = ocp_p_av_dim - ocp_n_av_dim
        ocv = ocp_p_right - ocp_n_left
        ocv_dim = ocp_p_right_dim - ocp_n_left_dim

        # overpotentials
        eta_r_n_av = self.variables[
            "X-averaged negative electrode reaction overpotential"
        ]
        eta_r_n_av_dim = self.variables[
            "X-averaged negative electrode reaction overpotential [V]"
        ]
        eta_r_p_av = self.variables[
            "X-averaged positive electrode reaction overpotential"
        ]
        eta_r_p_av_dim = self.variables[
            "X-averaged positive electrode reaction overpotential [V]"
        ]

        delta_phi_s_n_av = self.variables["X-averaged negative electrode ohmic losses"]
        delta_phi_s_n_av_dim = self.variables[
            "X-averaged negative electrode ohmic losses [V]"
        ]
        delta_phi_s_p_av = self.variables["X-averaged positive electrode ohmic losses"]
        delta_phi_s_p_av_dim = self.variables[
            "X-averaged positive electrode ohmic losses [V]"
        ]

        delta_phi_s_av = delta_phi_s_p_av - delta_phi_s_n_av
        delta_phi_s_av_dim = delta_phi_s_p_av_dim - delta_phi_s_n_av_dim

        eta_r_av = eta_r_p_av - eta_r_n_av
        eta_r_av_dim = eta_r_p_av_dim - eta_r_n_av_dim

        # SEI film overpotential
        eta_sei_n_av = self.variables[
            "X-averaged negative electrode SEI film overpotential"
        ]
        eta_sei_p_av = self.variables[
            "X-averaged positive electrode SEI film overpotential"
        ]
        eta_sei_n_av_dim = self.variables[
            "X-averaged negative electrode SEI film overpotential [V]"
        ]
        eta_sei_p_av_dim = self.variables[
            "X-averaged positive electrode SEI film overpotential [V]"
        ]
        eta_sei_av = eta_sei_n_av + eta_sei_p_av
        eta_sei_av_dim = eta_sei_n_av_dim + eta_sei_p_av_dim

        # TODO: add current collector losses to the voltage in 3D

        self.variables.update(
            {
                "X-averaged open circuit voltage": ocv_av,
                "Measured open circuit voltage": ocv,
                "X-averaged open circuit voltage [V]": ocv_av_dim,
                "Measured open circuit voltage [V]": ocv_dim,
                "X-averaged reaction overpotential": eta_r_av,
                "X-averaged reaction overpotential [V]": eta_r_av_dim,
                "X-averaged SEI film overpotential": eta_sei_av,
                "X-averaged SEI film overpotential [V]": eta_sei_av_dim,
                "X-averaged solid phase ohmic losses": delta_phi_s_av,
                "X-averaged solid phase ohmic losses [V]": delta_phi_s_av_dim,
            }
        )

        # Battery-wide variables
        V = self.variables["Terminal voltage"]
        V_dim = self.variables["Terminal voltage [V]"]
        eta_e_av_dim = self.variables["X-averaged electrolyte ohmic losses [V]"]
        eta_c_av_dim = self.variables["X-averaged concentration overpotential [V]"]
        num_cells = pybamm.Parameter(
            "Number of cells connected in series to make a battery"
        )
        self.variables.update(
            {
                "X-averaged battery open circuit voltage [V]": ocv_av_dim * num_cells,
                "Measured battery open circuit voltage [V]": ocv_dim * num_cells,
                "X-averaged battery reaction overpotential [V]": eta_r_av_dim
                * num_cells,
                "X-averaged battery solid phase ohmic losses [V]": delta_phi_s_av_dim
                * num_cells,
                "X-averaged battery electrolyte ohmic losses [V]": eta_e_av_dim
                * num_cells,
                "X-averaged battery concentration overpotential [V]": eta_c_av_dim
                * num_cells,
                "Battery voltage [V]": V_dim * num_cells,
            }
        )
        # Variables for calculating the equivalent circuit model (ECM) resistance
        # Need to compare OCV to initial value to capture this as an overpotential
        ocv_init = self.param.U_p(
            self.param.c_p_init(1), self.param.T_init
        ) - self.param.U_n(self.param.c_n_init(0), self.param.T_init)
        ocv_init_dim = (
            self.param.U_p_ref
            - self.param.U_n_ref
            + self.param.potential_scale * ocv_init
        )
        eta_ocv = ocv - ocv_init
        eta_ocv_dim = ocv_dim - ocv_init_dim
        # Current collector current density for working out euiqvalent resistance
        # based on Ohm's Law
        i_cc = self.variables["Current collector current density"]
        i_cc_dim = self.variables["Current collector current density [A.m-2]"]
        # ECM overvoltage is OCV minus terminal voltage
        v_ecm = ocv - V
        v_ecm_dim = ocv_dim - V_dim
        # Current collector area for turning resistivity into resistance
        A_cc = self.param.A_cc

        # Hack to avoid division by zero if i_cc is exactly zero
        # If i_cc is zero, i_cc_not_zero becomes 1. But multiplying by sign(i_cc) makes
        # the local resistance 'zero' (really, it's not defined when i_cc is zero)
        i_cc_not_zero = ((i_cc > 0) + (i_cc < 0)) * i_cc + (i_cc >= 0) * (i_cc <= 0)
        i_cc_dim_not_zero = ((i_cc_dim > 0) + (i_cc_dim < 0)) * i_cc_dim + (
            i_cc_dim >= 0
        ) * (i_cc_dim <= 0)

        self.variables.update(
            {
                "Change in measured open circuit voltage": eta_ocv,
                "Change in measured open circuit voltage [V]": eta_ocv_dim,
                "Local ECM resistance": pybamm.sign(i_cc)
                * v_ecm
                / (i_cc_not_zero * A_cc),
                "Local ECM resistance [Ohm]": pybamm.sign(i_cc)
                * v_ecm_dim
                / (i_cc_dim_not_zero * A_cc),
            }
        )

        # Cut-off voltage
        self.events.append(
            pybamm.Event(
                "Minimum voltage",
                V - self.param.voltage_low_cut,
                pybamm.EventType.TERMINATION,
            )
        )
        self.events.append(
            pybamm.Event(
                "Maximum voltage",
                V - self.param.voltage_high_cut,
                pybamm.EventType.TERMINATION,
            )
        )

        # Cut-off open-circuit voltage (for event switch with casadi 'fast with events'
        # mode)
        # A tolerance of 1 is sufficiently small since the dimensionless voltage is
        # scaled with the thermal voltage (0.025V) and hence has a range of around 60
        tol = 1
        self.events.append(
            pybamm.Event(
                "Minimum voltage switch",
                V - (self.param.voltage_low_cut - tol),
                pybamm.EventType.SWITCH,
            )
        )
        self.events.append(
            pybamm.Event(
                "Maximum voltage switch",
                V - (self.param.voltage_high_cut + tol),
                pybamm.EventType.SWITCH,
            )
        )

        # Power
        I_dim = self.variables["Current [A]"]
        self.variables.update({"Terminal power [W]": I_dim * V_dim})

    def set_soc_variables(self):
        """
        Set variables relating to the state of charge.
        This function is overriden by the base battery models
        """
        pass

    def process_parameters_and_discretise(self, symbol, parameter_values, disc):
        """
        Process parameters and discretise a symbol using supplied parameter values
        and discretisation. Note: care should be taken if using spatial operators
        on dimensional symbols. Operators in pybamm are written in non-dimensional
        form, so may need to be scaled by the appropriate length scale. It is
        recommended to use this method on non-dimensional symbols.

        Parameters
        ----------
        symbol : :class:`pybamm.Symbol`
            Symbol to be processed
        parameter_values : :class:`pybamm.ParameterValues`
            The parameter values to use during processing
        disc : :class:`pybamm.Discretisation`
            The discrisation to use

        Returns
        -------
        :class:`pybamm.Symbol`
            Processed symbol
        """
        # Set y slices
        if disc.y_slices == {}:
            variables = list(self.rhs.keys()) + list(self.algebraic.keys())
            disc.set_variable_slices(variables)

        # Set boundary condtions (also requires setting parameter values)
        if disc.bcs == {}:
            self.boundary_conditions = parameter_values.process_boundary_conditions(
                self
            )
            disc.bcs = disc.process_boundary_conditions(self)

        # Process
        param_symbol = parameter_values.process_symbol(symbol)
        disc_symbol = disc.process_symbol(param_symbol)

        return disc_symbol<|MERGE_RESOLUTION|>--- conflicted
+++ resolved
@@ -30,24 +30,12 @@
             * "current collector" : str
                 Sets the current collector model to use. Can be "uniform" (default),
                 "potential pair" or "potential pair quite conductive".
-<<<<<<< HEAD
-            * "particle" : str, optional
-                Sets the submodel to use to describe behaviour within the particle.
-                Can be "Fickian diffusion" (default) or "fast diffusion".
-            * "particle-size distribution" : bool, optional
-                Whether to include a distribution of particle sizes or a single size for
-                each electrode. Can be True or False (default).
-            * "thermal" : str, optional
-                Sets the thermal model to use. Can be "isothermal" (default), "lumped",
-                "x-lumped", or "x-full".
-=======
             * "dimensionality" : int
                 Sets the dimension of the current collector problem. Can be 0
                 (default), 1 or 2.
             * "electrolyte conductivity" : str
                 Can be "default" (default), "full", "leading order", "composite" or
                 "integrated".
->>>>>>> f7bb791e
             * "external submodels" : list
                 A list of the submodels that you would like to supply an external
                 variable for instead of solving in PyBaMM. The entries of the lists
@@ -80,6 +68,10 @@
                 (default), "user" or "no particles". For the "user" option the surface
                 area per unit volume can be passed as a parameter, and is therefore not
                 necessarily consistent with the particle shape.
+            * "particle-size distribution" : str
+                Sets the model to include a single active particle size or a 
+                distribution of sizes for each electrode. Can be "true" or 
+                "false" (default).
             * "particle cracking" : str
                 Sets the model to account for mechanical effects and particle
                 cracking. Can be "none", "no cracking", "negative", "positive" or
@@ -193,6 +185,7 @@
                 "quartic profile",
             ],
             "particle shape": ["spherical", "user", "no particles"],
+            "particle-size distribution": ["true", "false"],
             "electrolyte conductivity": [
                 "default",
                 "full",
@@ -213,6 +206,7 @@
             "current collector": "uniform",
             "particle": "Fickian diffusion",
             "particle shape": "spherical",
+            "particle-size distribution": "false",
             "electrolyte conductivity": "default",
             "thermal": "isothermal",
             "cell geometry": "none",
@@ -436,60 +430,7 @@
 
     @options.setter
     def options(self, extra_options):
-<<<<<<< HEAD
-        default_options = {
-            "operating mode": "current",
-            "dimensionality": 0,
-            "surface form": False,
-            "convection": False,
-            "side reactions": [],
-            "interfacial surface area": "constant",
-            "current collector": "uniform",
-            "particle": "Fickian diffusion",
-            "particle-size distribution": False,
-            "thermal": "isothermal",
-            "cell_geometry": None,
-            "external submodels": [],
-            "sei": None,
-            "sei porosity change": False,
-        }
-        # Change the default for cell geometry based on which thermal option is provided
-        extra_options = extra_options or {}
-        thermal_option = extra_options.get(
-            "thermal", None
-        )  # return None if option not given
-        if thermal_option is None or thermal_option in ["isothermal", "lumped"]:
-            default_options["cell_geometry"] = "arbitrary"
-        else:
-            default_options["cell_geometry"] = "pouch"
-        # The "cell_geometry" option will still be overridden by extra_options if
-        # provided
-
-        # Change the default for SEI film resistance based on which sei option is
-        # provided
-        # extra_options = extra_options or {}
-        sei_option = extra_options.get("sei", None)  # return None if option not given
-        if sei_option is None:
-            default_options["sei film resistance"] = None
-        else:
-            default_options["sei film resistance"] = "distributed"
-        # The "sei film resistance" option will still be overridden by extra_options if
-        # provided
-
-        options = pybamm.FuzzyDict(default_options)
-        # any extra options overwrite the default options
-        for name, opt in extra_options.items():
-            if name in default_options:
-                options[name] = opt
-            else:
-                raise pybamm.OptionError(
-                    "Option '{}' not recognised. Best matches are {}".format(
-                        name, options.get_best_matches(name)
-                    )
-                )
-=======
         options = Options(extra_options)
->>>>>>> f7bb791e
 
         # Options that are incompatible with models
         if isinstance(self, pybamm.lithium_ion.BaseModel):
@@ -526,91 +467,6 @@
                         self
                     )
                 )
-<<<<<<< HEAD
-        if options["surface form"] not in [False, "differential", "algebraic"]:
-            raise pybamm.OptionError(
-                "surface form '{}' not recognised".format(options["surface form"])
-            )
-        if options["convection"] not in [
-            False,
-            "uniform transverse",
-            "full transverse",
-        ]:
-            raise pybamm.OptionError(
-                "convection option '{}' not recognised".format(options["convection"])
-            )
-        if options["current collector"] not in [
-            "uniform",
-            "potential pair",
-            "potential pair quite conductive",
-        ]:
-            raise pybamm.OptionError(
-                "current collector model '{}' not recognised".format(
-                    options["current collector"]
-                )
-            )
-        if options["dimensionality"] not in [0, 1, 2]:
-            raise pybamm.OptionError(
-                "Dimension of current collectors must be 0, 1, or 2, not {}".format(
-                    options["dimensionality"]
-                )
-            )
-        if options["thermal"] not in ["isothermal", "lumped", "x-lumped", "x-full"]:
-            raise pybamm.OptionError(
-                "Unknown thermal model '{}'".format(options["thermal"])
-            )
-        if options["cell_geometry"] not in ["arbitrary", "pouch"]:
-            raise pybamm.OptionError(
-                "Unknown geometry '{}'".format(options["cell_geometry"])
-            )
-        if options["sei"] not in [
-            None,
-            "constant",
-            "reaction limited",
-            "solvent-diffusion limited",
-            "electron-migration limited",
-            "interstitial-diffusion limited",
-            "ec reaction limited",
-        ]:
-            raise pybamm.OptionError("Unknown sei model '{}'".format(options["sei"]))
-        if options["sei film resistance"] not in [None, "distributed", "average"]:
-            raise pybamm.OptionError(
-                "Unknown sei film resistance model '{}'".format(
-                    options["sei film resistance"]
-                )
-            )
-        if options["sei porosity change"] not in [True, False]:
-            raise pybamm.OptionError(
-                "Unknown sei porosity change '{}'".format(
-                    options["sei porosity change"]
-                )
-            )
-
-        if options["dimensionality"] == 0:
-            if options["current collector"] not in ["uniform"]:
-                raise pybamm.OptionError(
-                    "current collector model must be uniform in 0D model"
-                )
-            if options["convection"] == "full transverse":
-                raise pybamm.OptionError(
-                    "cannot have transverse convection in 0D model"
-                )
-        if options["particle"] not in ["Fickian diffusion", "fast diffusion"]:
-            raise pybamm.OptionError(
-                "particle model '{}' not recognised".format(options["particle"])
-            )
-        if options["particle-size distribution"] not in [True, False]:
-            raise pybamm.OptionError(
-                "Particle-size distribution must be True or False, option "
-                "'{}' not recognised".format(options["particle-size distribution"])
-            )
-        if options["thermal"] == "x-lumped" and options["dimensionality"] == 1:
-            warnings.warn(
-                "1+1D Thermal models are only valid if both tabs are "
-                "placed at the top of the cell."
-            )
-=======
->>>>>>> f7bb791e
 
         self._options = options
 
