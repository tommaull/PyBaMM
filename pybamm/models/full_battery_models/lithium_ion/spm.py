#
# Single Particle Model (SPM)
#
import pybamm
from .base_lithium_ion_model import BaseModel


class SPM(BaseModel):
    """Single Particle Model (SPM) of a lithium-ion battery, from [1]_.

    Parameters
    ----------
    options : dict, optional
        A dictionary of options to be passed to the model.
    name : str, optional
        The name of the model.
    build :  bool, optional
        Whether to build the model on instantiation. Default is True. Setting this
        option to False allows users to change any number of the submodels before
        building the complete model (submodels cannot be changed after the model is
        built).

    References
    ----------
    .. [1] SG Marquis, V Sulzer, R Timms, CP Please and SJ Chapman. “An asymptotic
           derivation of a single particle model with electrolyte”. Journal of The
           Electrochemical Society, 166(15):A3693–A3706, 2019

    **Extends:** :class:`pybamm.lithium_ion.BaseModel`
    """

    def __init__(self, options=None, name="Single Particle Model", build=True):
        super().__init__(options, name)

        self.set_external_circuit_submodel()
        self.set_porosity_submodel()
        self.set_crack_submodel()
        self.set_active_material_submodel()
        self.set_tortuosity_submodels()
        self.set_convection_submodel()
        self.set_interfacial_submodel()
        self.set_other_reaction_submodels_to_zero()
        self.set_particle_submodel()
        self.set_negative_electrode_submodel()
        self.set_electrolyte_submodel()
        self.set_positive_electrode_submodel()
        self.set_thermal_submodel()
        self.set_current_collector_submodel()

        self.set_sei_submodel()
        self.set_lithium_plating_submodel()

        if build:
            self.build_model()

        pybamm.citations.register("Marquis2019")

    def set_porosity_submodel(self):

<<<<<<< HEAD
        if (
            self.options["sei porosity change"] == "false"
            and self.options["lithium plating porosity change"] == "false"
        ):
            self.submodels["porosity"] = pybamm.porosity.Constant(
                self.param, self.options
            )
        elif (
            self.options["sei porosity change"] == "true"
            or self.options["lithium plating porosity change"] == "true"
        ):
            self.submodels["porosity"] = pybamm.porosity.LeadingOrder(
                self.param, self.options
            )
=======
        if self.options["SEI porosity change"] == "false":
            self.submodels["porosity"] = pybamm.porosity.Constant(self.param)
        elif self.options["SEI porosity change"] == "true":
            self.submodels["porosity"] = pybamm.porosity.LeadingOrder(self.param)
>>>>>>> e1c51a29

    def set_active_material_submodel(self):

        if self.options["loss of active material"] == "none":
            self.submodels[
                "negative active material"
            ] = pybamm.active_material.Constant(self.param, "Negative", self.options)
            self.submodels[
                "positive active material"
            ] = pybamm.active_material.Constant(self.param, "Positive", self.options)
        elif self.options["loss of active material"] == "both":
            self.submodels[
                "negative active material"
            ] = pybamm.active_material.VaryingUniform(
                self.param, "Negative", self.options
            )
            self.submodels[
                "positive active material"
            ] = pybamm.active_material.VaryingUniform(
                self.param, "Positive", self.options
            )
        elif self.options["loss of active material"] == "negative":
            self.submodels[
                "negative active material"
            ] = pybamm.active_material.VaryingUniform(
                self.param, "Negative", self.options
            )
            self.submodels[
                "positive active material"
            ] = pybamm.active_material.Constant(self.param, "Positive", self.options)
        elif self.options["loss of active material"] == "positive":
            self.submodels[
                "negative active material"
            ] = pybamm.active_material.Constant(self.param, "Negative", self.options)
            self.submodels[
                "positive active material"
            ] = pybamm.active_material.VaryingUniform(
                self.param, "Positive", self.options
            )

    def set_convection_submodel(self):

        self.submodels[
            "through-cell convection"
        ] = pybamm.convection.through_cell.NoConvection(self.param)
        self.submodels[
            "transverse convection"
        ] = pybamm.convection.transverse.NoConvection(self.param)

    def set_interfacial_submodel(self):

        if self.options["surface form"] == "false":
            self.submodels["negative interface"] = pybamm.interface.InverseButlerVolmer(
                self.param, "Negative", "lithium-ion main", self.options
            )
            self.submodels["positive interface"] = pybamm.interface.InverseButlerVolmer(
                self.param, "Positive", "lithium-ion main", self.options
            )
            self.submodels[
                "negative interface current"
            ] = pybamm.interface.CurrentForInverseButlerVolmer(
                self.param, "Negative", "lithium-ion main"
            )
            self.submodels[
                "positive interface current"
            ] = pybamm.interface.CurrentForInverseButlerVolmer(
                self.param, "Positive", "lithium-ion main"
            )
        else:
            self.submodels["negative interface"] = pybamm.interface.ButlerVolmer(
                self.param, "Negative", "lithium-ion main", self.options
            )

            self.submodels["positive interface"] = pybamm.interface.ButlerVolmer(
                self.param, "Positive", "lithium-ion main", self.options
            )

    def set_particle_submodel(self):

        if self.options["particle"] == "Fickian diffusion":
            self.submodels["negative particle"] = pybamm.particle.FickianSingleParticle(
                self.param, "Negative"
            )
            self.submodels["positive particle"] = pybamm.particle.FickianSingleParticle(
                self.param, "Positive"
            )
        elif self.options["particle"] in [
            "uniform profile",
            "quadratic profile",
            "quartic profile",
        ]:
            self.submodels[
                "negative particle"
            ] = pybamm.particle.PolynomialSingleParticle(
                self.param, "Negative", self.options["particle"]
            )
            self.submodels[
                "positive particle"
            ] = pybamm.particle.PolynomialSingleParticle(
                self.param, "Positive", self.options["particle"]
            )

    def set_negative_electrode_submodel(self):

        self.submodels[
            "negative electrode potential"
        ] = pybamm.electrode.ohm.LeadingOrder(self.param, "Negative")

    def set_positive_electrode_submodel(self):

        self.submodels[
            "positive electrode potential"
        ] = pybamm.electrode.ohm.LeadingOrder(self.param, "Positive")

    def set_electrolyte_submodel(self):

        surf_form = pybamm.electrolyte_conductivity.surface_potential_form

        if self.options["electrolyte conductivity"] not in ["default", "leading order"]:
            raise pybamm.OptionError(
                "electrolyte conductivity '{}' not suitable for SPM".format(
                    self.options["electrolyte conductivity"]
                )
            )

        if self.options["surface form"] == "false":
            self.submodels[
                "leading-order electrolyte conductivity"
            ] = pybamm.electrolyte_conductivity.LeadingOrder(self.param)

        elif self.options["surface form"] == "differential":
            for domain in ["Negative", "Separator", "Positive"]:
                self.submodels[
                    "leading-order " + domain.lower() + " electrolyte conductivity"
                ] = surf_form.LeadingOrderDifferential(self.param, domain)

        elif self.options["surface form"] == "algebraic":
            for domain in ["Negative", "Separator", "Positive"]:
                self.submodels[
                    "leading-order " + domain.lower() + " electrolyte conductivity"
                ] = surf_form.LeadingOrderAlgebraic(self.param, domain)

        self.submodels[
            "electrolyte diffusion"
        ] = pybamm.electrolyte_diffusion.ConstantConcentration(self.param)<|MERGE_RESOLUTION|>--- conflicted
+++ resolved
@@ -57,7 +57,6 @@
 
     def set_porosity_submodel(self):
 
-<<<<<<< HEAD
         if (
             self.options["sei porosity change"] == "false"
             and self.options["lithium plating porosity change"] == "false"
@@ -72,12 +71,10 @@
             self.submodels["porosity"] = pybamm.porosity.LeadingOrder(
                 self.param, self.options
             )
-=======
         if self.options["SEI porosity change"] == "false":
             self.submodels["porosity"] = pybamm.porosity.Constant(self.param)
         elif self.options["SEI porosity change"] == "true":
             self.submodels["porosity"] = pybamm.porosity.LeadingOrder(self.param)
->>>>>>> e1c51a29
 
     def set_active_material_submodel(self):
 
