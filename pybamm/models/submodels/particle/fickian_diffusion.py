--- conflicted
+++ resolved
@@ -125,11 +125,8 @@
     def get_coupled_variables(self, variables):
         Domain = self.domain
         domain = Domain.lower()
-<<<<<<< HEAD
-        phase_name = self.phase_name
-=======
-        domain_param = self.domain_param
->>>>>>> 69714f2a
+        phase_name = self.phase_name
+        phase_param = self.phase_param
 
         if self.size_distribution is False:
             if self.x_average is False:
@@ -138,8 +135,10 @@
                     variables[f"{Domain} electrode temperature"],
                     [f"{domain} {phase_name}particle"],
                 )
-                R = variables[f"{Domain} particle radius"]
-                j = variables[f"{Domain} electrode interfacial current density"]
+                R = variables[f"{Domain} {phase_name}particle radius"]
+                j = variables[
+                    f"{Domain} electrode {phase_name}interfacial current density"
+                ]
             else:
                 c_s = variables[
                     f"X-averaged {domain} {phase_name}particle concentration"
@@ -150,12 +149,13 @@
                 )
                 R = 1
                 j = variables[
-                    f"X-averaged {domain} electrode interfacial current density"
+                    f"X-averaged {domain} electrode {phase_name}"
+                    "interfacial current density"
                 ]
             R_broad = R
         else:
-            R = variables[f"{Domain} particle sizes"]
-            R_broad = pybamm.PrimaryBroadcast(R, [f"{domain} particle"])
+            R = variables[f"{Domain} {phase_name}particle sizes"]
+            R_broad = pybamm.PrimaryBroadcast(R, [f"{domain} {phase_name}particle"])
             if self.x_average is False:
                 c_s = variables[
                     f"{Domain} {phase_name}particle concentration distribution"
@@ -166,14 +166,11 @@
                     variables[f"{Domain} electrode temperature"],
                     [f"{domain} {phase_name}particle size"],
                 )
-<<<<<<< HEAD
                 T = pybamm.PrimaryBroadcast(T, [f"{domain} {phase_name}particle"])
-=======
-                T = pybamm.PrimaryBroadcast(T, [f"{domain} particle"])
                 j = variables[
-                    f"{Domain} electrode interfacial current density distribution"
-                ]
->>>>>>> 69714f2a
+                    f"{Domain} electrode {phase_name}interfacial "
+                    "current density distribution"
+                ]
             else:
                 c_s = variables[
                     f"X-averaged {domain} {phase_name}particle "
@@ -185,28 +182,26 @@
                     variables[f"X-averaged {domain} electrode temperature"],
                     [f"{domain} {phase_name}particle size"],
                 )
-<<<<<<< HEAD
                 T = pybamm.PrimaryBroadcast(T, [f"{domain} {phase_name}particle"])
-=======
-                T = pybamm.PrimaryBroadcast(T, [f"{domain} particle"])
                 j = variables[
-                    f"X-averaged {domain} electrode interfacial "
+                    f"X-averaged {domain} electrode {phase_name}interfacial "
                     "current density distribution"
                 ]
->>>>>>> 69714f2a
 
         D_eff = self._get_effective_diffusivity(c_s, T)
         N_s = -D_eff * pybamm.grad(c_s)
 
         variables.update(
             {
-                f"{Domain} particle rhs": -(1 / (R_broad ** 2 * domain_param.C_diff))
+                f"{Domain} {phase_name}particle rhs": -(
+                    1 / (R_broad ** 2 * phase_param.C_diff)
+                )
                 * pybamm.div(N_s),
-                f"{Domain} particle bc": -domain_param.C_diff
+                f"{Domain} {phase_name}particle bc": -phase_param.C_diff
                 * j
                 * R
-                / domain_param.a_R
-                / domain_param.gamma
+                / phase_param.a_R
+                / phase_param.gamma
                 / pybamm.surf(D_eff),
             }
         )
@@ -214,12 +209,7 @@
         if self.size_distribution is True:
             # Size-dependent flux variables
             variables.update(self._get_standard_flux_distribution_variables(N_s))
-<<<<<<< HEAD
-            R = variables[f"{Domain} {phase_name}particle sizes"]
-            f_a_dist = self.phase_param.f_a_dist(R)
-=======
             f_a_dist = self.domain_param.f_a_dist(R)
->>>>>>> 69714f2a
             # Size-averaged flux variables (perform area-weighted avg manually as flux
             # evals on edges)
             N_s = pybamm.Integral(f_a_dist * N_s, R)
@@ -250,127 +240,47 @@
 
         if self.size_distribution is False:
             if self.x_average is False:
-<<<<<<< HEAD
                 c_s = variables[f"{Domain} {phase_name}particle concentration"]
-                N_s = variables[f"{Domain} {phase_name}particle flux"]
-                R = variables[f"{Domain} {phase_name}particle radius"]
             else:
                 c_s = variables[
                     f"X-averaged {domain} {phase_name}particle concentration"
                 ]
-                N_s = variables[f"X-averaged {domain} {phase_name}particle flux"]
-                R = 1
         else:
             if self.x_average is False:
                 c_s = variables[
                     f"{Domain} {phase_name}particle concentration distribution"
                 ]
-                N_s = variables[f"{Domain} {phase_name}particle flux distribution"]
-=======
-                c_s = variables[f"{Domain} particle concentration"]
-            else:
-                c_s = variables[f"X-averaged {domain} particle concentration"]
-        else:
-            if self.x_average is False:
-                c_s = variables[f"{Domain} particle concentration distribution"]
->>>>>>> 69714f2a
             else:
                 c_s = variables[
                     f"X-averaged {domain} {phase_name}particle "
                     "concentration distribution"
                 ]
-<<<<<<< HEAD
-
-                N_s = variables[
-                    f"X-averaged {domain} {phase_name}particle flux distribution"
-                ]
-            # Spatial variable R, broadcast into particle
-            R_spatial_variable = variables[f"{Domain} {phase_name}particle sizes"]
-            R = pybamm.PrimaryBroadcast(
-                R_spatial_variable, [f"{domain} {phase_name}particle"]
-            )
-
-        self.rhs = {c_s: -(1 / (R ** 2 * self.phase_param.C_diff)) * pybamm.div(N_s)}
-=======
-        self.rhs = {c_s: variables[f"{Domain} particle rhs"]}
->>>>>>> 69714f2a
+        self.rhs = {c_s: variables[f"{Domain} {phase_name}particle rhs"]}
 
     def set_boundary_conditions(self, variables):
         Domain = self.domain
         domain = Domain.lower()
-<<<<<<< HEAD
-        phase_name = self.phase_name
-        phase_param = self.phase_param
+        phase_name = self.phase_name
 
         if self.size_distribution is False:
             if self.x_average is False:
                 c_s = variables[f"{Domain} {phase_name}particle concentration"]
-                D_eff = variables[
-                    f"{Domain} {phase_name}particle effective diffusivity"
-                ]
-                j = variables[f"{Domain} electrode interfacial current density"]
-                R = variables[f"{Domain} {phase_name}particle radius"]
             else:
                 c_s = variables[
                     f"X-averaged {domain} {phase_name}particle concentration"
                 ]
-                D_eff = variables[
-                    f"X-averaged {domain} {phase_name}particle effective diffusivity"
-                ]
-                j = variables[
-                    f"X-averaged {domain} electrode interfacial current density"
-                ]
-                R = 1
         else:
             if self.x_average is False:
                 c_s = variables[
                     f"{Domain} {phase_name}particle concentration distribution"
                 ]
-                D_eff = variables[
-                    f"{Domain} {phase_name}particle effective diffusivity distribution"
-                ]
-                j = variables[
-                    f"{Domain} electrode interfacial current density distribution"
-                ]
-=======
-
-        if self.size_distribution is False:
-            if self.x_average is False:
-                c_s = variables[f"{Domain} particle concentration"]
-            else:
-                c_s = variables[f"X-averaged {domain} particle concentration"]
-        else:
-            if self.x_average is False:
-                c_s = variables[f"{Domain} particle concentration distribution"]
->>>>>>> 69714f2a
             else:
                 c_s = variables[
                     f"X-averaged {domain} {phase_name}particle "
                     "concentration distribution"
                 ]
-<<<<<<< HEAD
-                D_eff = variables[
-                    f"X-averaged {domain} {phase_name}particle effective "
-                    "diffusivity distribution"
-                ]
-                j = variables[
-                    f"X-averaged {domain} electrode interfacial "
-                    "current density distribution"
-                ]
-            R = variables[f"{Domain} {phase_name}particle sizes"]
-
-        rbc = (
-            -phase_param.C_diff
-            * j
-            * R
-            / phase_param.a_R
-            / phase_param.gamma
-            / pybamm.surf(D_eff)
-        )
-=======
->>>>>>> 69714f2a
-
-        rbc = variables[f"{Domain} particle bc"]
+
+        rbc = variables[f"{Domain} {phase_name}particle bc"]
         self.boundary_conditions = {
             c_s: {"left": (pybamm.Scalar(0), "Neumann"), "right": (rbc, "Neumann")}
         }
