--- conflicted
+++ resolved
@@ -142,7 +142,6 @@
             "X-averaged " + self.domain.lower() + " particle flux": N_s_xav,
         }
 
-<<<<<<< HEAD
         return variables
 
     def _get_standard_concentration_distribution_variables(self, c_s):
@@ -258,27 +257,4 @@
             + " particle surface concentration"
             + " distribution [mol.m-3]": c_scale * c_s_surf_distribution,
         }
-        return variables
-
-    def set_events(self, variables):
-        c_s_surf = variables[self.domain + " particle surface concentration"]
-        tol = 1e-4
-
-        self.events.append(
-            pybamm.Event(
-                "Minumum " + self.domain.lower() + " particle surface concentration",
-                pybamm.min(c_s_surf) - tol,
-                pybamm.EventType.TERMINATION,
-            )
-        )
-
-        self.events.append(
-            pybamm.Event(
-                "Maximum " + self.domain.lower() + " particle surface concentration",
-                (1 - tol) - pybamm.max(c_s_surf),
-                pybamm.EventType.TERMINATION,
-            )
-        )
-=======
-        return variables
->>>>>>> f7bb791e
+        return variables