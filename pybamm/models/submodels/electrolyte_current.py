#
# Equation classes for the electrolyte current
#
import pybamm


class ElectrolyteCurrentBaseModel(pybamm.SubModel):
    """
    Base model for the potential and current in the electrolyte

    **Extends:** :class:`pybamm.SubModel`

    Parameters
    ----------
    set_of_parameters : parameter class
        The parameters to use for this submodel

    """

    def __init__(self, set_of_parameters):
        super().__init__(set_of_parameters)

    def unpack(self, variables, domain=None):
        """
        Unpack a dictionary of variables.

        Parameters
        ----------
        variables : dict
            Dictionary of variables to unpack
        domain : list of str
            Domain in which to unpack the variables
        """
        i_boundary_cc = variables["Current collector current density"]
        delta_phi_n = variables.get("Negative electrode surface potential difference")
        delta_phi_p = variables.get("Positive electrode surface potential difference")
        c_e = variables.get("Electrolyte concentration")
        if c_e is None or isinstance(c_e, pybamm.Variable):
            c_e_n, c_e_s, c_e_p = c_e, c_e, c_e
        else:
            c_e_n, c_e_s, c_e_p = c_e.orphans
        eps = variables.get("Porosity")
        eps = eps or self.set_of_parameters.epsilon
        eps_n, eps_s, eps_p = eps.orphans

        if domain == ["negative electrode"]:
            return i_boundary_cc, delta_phi_n, c_e_n, eps_n
        elif domain == ["positive electrode"]:
            return i_boundary_cc, delta_phi_p, c_e_p, eps_p
        else:
            return i_boundary_cc, (delta_phi_n, delta_phi_p), c_e, eps

    def get_explicit_leading_order(self, variables):
        """
        Provides explicit leading order solution to the electrolyte current conservation
        equation where the constitutive equation is taken to be of Stefan-Maxwell form.

        Parameters
        ----------
        variables : dict
            Dictionary of symbols to use in the model

        Returns
        -------
        dict
            Dictionary {string: :class:`pybamm.Symbol`} of relevant variables
        """
        # unpack variables
        ocp_n = variables["Negative electrode open circuit potential"]
        eta_r_n = variables["Negative electrode reaction overpotential"]
        i_boundary_cc = variables["Current collector current density"]

        # import parameters and spatial variables
        param = self.set_of_parameters
        l_n = param.l_n
        l_p = param.l_p
        x_n = pybamm.standard_spatial_vars.x_n
        x_p = pybamm.standard_spatial_vars.x_p

        # electrolye potential
        phi_e_const = -pybamm.boundary_value(ocp_n, "left") - pybamm.boundary_value(
            eta_r_n, "left"
        )
        phi_e_n = pybamm.Broadcast(phi_e_const, ["negative electrode"])
        phi_e_s = pybamm.Broadcast(phi_e_const, ["separator"])
        phi_e_p = pybamm.Broadcast(phi_e_const, ["positive electrode"])
        phi_e = pybamm.Concatenation(phi_e_n, phi_e_s, phi_e_p)

        # electrolyte current
        i_e_n = pybamm.outer(i_boundary_cc, x_n / l_n)
        i_e_p = pybamm.outer(i_boundary_cc, (1 - x_p) / l_p)

        # electrolyte ohmic losses
        delta_phi_e_av = pybamm.Scalar(0)
        # concentration overpotential
        eta_c_av = pybamm.Scalar(0)
        # electrolyte overpotential
        eta_e_av = eta_c_av + delta_phi_e_av

        pot_variables = self.get_potential_variables(phi_e, eta_e_av)
        current_variables = self.get_current_variables((i_e_n, i_e_p), i_boundary_cc)
        additional_vars = self.get_split_electrolyte_overpotential(
            eta_c_av, delta_phi_e_av
        )

        return {**pot_variables, **current_variables, **additional_vars}

    def get_explicit_combined(self, variables, first_order="composite"):
        """
        Provides an explicit combined leading and first order solution to the
        electrolyte current conservation equation where the constitutive equation is
        taken to be of Stefan-Maxwell form. Note that the returned current density is
        only the leading order approximation.

        Parameters
        ----------
        variables : dict
            Dictionary of symbols to use in the model
        first_order : str
            Whether to take the linear correction to first-order, or the composite one.
            Default is "composite".

        Returns
        -------
        dict
            Dictionary {string: :class:`pybamm.Symbol`} of relevant variables
        """

        def first_order_function(c_e):
            if first_order == "composite":
                return pybamm.log(c_e)
            elif first_order == "linear":
                return c_e

        # unpack variables
        i_boundary_cc, _, c_e, epsilon = self.unpack(variables)
        ocp_n = variables["Negative electrode open circuit potential"]
        eta_r_n = variables["Negative electrode reaction overpotential"]
        phi_s_n = variables["Negative electrode potential"]
        # Get average electrolyte concentration if it exists, otherwise set to 1
        c_e_0 = variables.get("Average electrolyte concentration", pybamm.Scalar(1))

        # import parameters and spatial variables
        param = self.set_of_parameters
        l_n = param.l_n
        l_p = param.l_p
        x_n = pybamm.standard_spatial_vars.x_n
        x_s = pybamm.standard_spatial_vars.x_s
        x_p = pybamm.standard_spatial_vars.x_p

        # extract c_e components
        c_e_n, c_e_s, c_e_p = c_e.orphans

        # if porosity is not provided, use the input parameter
        if c_e_0 is None:
            c_e_0 = pybamm.Scalar(1)
        eps_n, eps_s, eps_p = [e.orphans[0] for e in epsilon.orphans]

        # bulk conductivities (leading order)
        kappa_n = param.kappa_e(c_e_0) * eps_n ** param.b
        kappa_s = param.kappa_e(c_e_0) * eps_s ** param.b
        kappa_p = param.kappa_e(c_e_0) * eps_p ** param.b
        chi_0 = param.chi(c_e_0)

        # get electrode averaged values
        ocp_n_av = pybamm.average(ocp_n)
        eta_r_n_av = pybamm.average(eta_r_n)
        phi_s_n_av = pybamm.average(phi_s_n)

        # electrolyte current (leading-order approximation)
        i_e_n = pybamm.outer(i_boundary_cc, x_n / l_n)
        i_e_p = pybamm.outer(i_boundary_cc, (1 - x_p) / l_p)

        # electrolyte potential (combined leading and first order)
        phi_e_const = (
            (-ocp_n_av - eta_r_n_av + phi_s_n_av)
            - chi_0 * pybamm.average(first_order_function(c_e_n / c_e_0))
            - (
                (i_boundary_cc * param.C_e * l_n / param.gamma_e)
                * (1 / (3 * kappa_n) - 1 / kappa_s)
            )
        )

        phi_e_n = (
            phi_e_const
            + chi_0 * first_order_function(c_e_n / c_e_0)
            - (i_boundary_cc * param.C_e / param.gamma_e)
            * ((x_n ** 2 - l_n ** 2) / (2 * kappa_n * l_n) + l_n / kappa_s)
        )

        phi_e_s = (
            phi_e_const
            + chi_0 * first_order_function(c_e_s / c_e_0)
            - (i_boundary_cc * param.C_e / param.gamma_e) * (x_s / kappa_s)
        )

        phi_e_p = (
            phi_e_const
            + chi_0 * first_order_function(c_e_p / c_e_0)
            - (i_boundary_cc * param.C_e / param.gamma_e)
            * (
                (x_p * (2 - x_p) + l_p ** 2 - 1) / (2 * kappa_p * l_p)
                + (1 - l_p) / kappa_s
            )
        )
        phi_e = pybamm.Concatenation(phi_e_n, phi_e_s, phi_e_p)

        "Ohmic losses and overpotentials"
        # average electrolyte ohmic losses
        delta_phi_e_av = -(param.C_e * i_boundary_cc / param.gamma_e) * (
            param.l_n / (3 * kappa_n)
            + param.l_s / (kappa_s)
            + param.l_p / (3 * kappa_p)
        )

        # concentration overpotential (combined leading and first order)
        eta_c_av = chi_0 * (
            pybamm.average(first_order_function(c_e_p / c_e_0))
            - pybamm.average(first_order_function(c_e_n / c_e_0))
        )

        # electrolyte overpotential
        eta_e_av = eta_c_av + delta_phi_e_av

        # get variables
        pot_variables = self.get_potential_variables(phi_e, eta_e_av)
        current_variables = self.get_current_variables((i_e_n, i_e_p), i_boundary_cc)
        additional_vars = self.get_split_electrolyte_overpotential(
            eta_c_av, delta_phi_e_av
        )

        return {**pot_variables, **current_variables, **additional_vars}

    def get_potential_variables(self, phi_e, eta_e_av):
        """
        Calculate dimensionless and dimensional variables for the electrolyte current
        submodel

        Parameters
        ----------
        phi_e :class:`pybamm.Concatenation`
            The electrolyte potential
        delta_phi_e_av: :class:`pybamm.Symbol`
            Average Ohmic losses in the electrolyte
        eta_e_av: :class:`Pybamm.Symbol`
            Average electrolyte overpotential

        Returns
        -------
        dict
            Dictionary {string: :class:`pybamm.Symbol`} of relevant variables
        """
        param = self.set_of_parameters
        pot_scale = param.potential_scale

        phi_e_n, phi_e_s, phi_e_p = phi_e.orphans
        phi_e_av = pybamm.average(phi_e)

        # Set dimensionless and dimensional variables
        return {
            "Negative electrolyte potential": phi_e_n,
            "Separator electrolyte potential": phi_e_s,
            "Positive electrolyte potential": phi_e_p,
            "Electrolyte potential": phi_e,
            "Average electrolyte overpotential": eta_e_av,
            "Negative electrolyte potential [V]": -param.U_n_ref + pot_scale * phi_e_n,
            "Separator electrolyte potential [V]": -param.U_n_ref + pot_scale * phi_e_s,
            "Positive electrolyte potential [V]": -param.U_n_ref + pot_scale * phi_e_p,
            "Electrolyte potential [V]": -param.U_n_ref + pot_scale * phi_e,
<<<<<<< HEAD
            "Average electrolyte potential [V]": -param.U_n_ref + pot_scale * phi_e_av,
=======
>>>>>>> 1e81e7a6
            "Average electrolyte overpotential [V]": pot_scale * eta_e_av,
        }

    def get_current_variables(self, i_e, i_boundary_cc=None):
        """
        Calculate dimensionless and dimensional current variables.

        Parameters
        ----------
        i_e :class:`pybamm.Symbol`
            The electrolyte current density

        Returns
        -------
        dict
            Dictionary {string: :class:`pybamm.Symbol`} of relevant variables
        """
        i_typ = self.set_of_parameters.i_typ
        if isinstance(i_e, tuple):
            i_e_n, i_e_p = i_e
            i_e_s = pybamm.Broadcast(i_boundary_cc, "separator")
            i_e = pybamm.Concatenation(i_e_n, i_e_s, i_e_p)

        return {
            "Electrolyte current density": i_e,
            "Electrolyte current density [A.m-2]": i_typ * i_e,
        }

    def get_split_electrolyte_overpotential(self, eta_c_av, delta_phi_e_av):
        param = self.set_of_parameters
        pot_scale = param.potential_scale

        return {
            "Average concentration overpotential": eta_c_av,
            "Average electrolyte ohmic losses": delta_phi_e_av,
            "Average concentration overpotential [V]": pot_scale * eta_c_av,
            "Average electrolyte ohmic losses [V]": pot_scale * delta_phi_e_av,
        }


class MacInnesStefanMaxwell(ElectrolyteCurrentBaseModel):
    """MacInnes equation for the current in the electrolyte, derived from the
    Stefan-Maxwell equations.

    **Extends:** :class:`ElectrolyteCurrentBaseModel`

    Parameters
    ----------
    set_of_parameters : parameter class
        The parameters to use for this submodel
    """

    def __init__(self, set_of_parameters):
        super().__init__(set_of_parameters)

    def set_algebraic_system(self, variables, reactions):
        """
        PDE system for current in the electrolyte, derived from the Stefan-Maxwell
        equations.

        Parameters
        ----------
        variables : dict
            Dictionary of symbols to use in the model
        reactions : dict
            Dictionary of reaction variables
        """
        # Load parameters
        param = self.set_of_parameters

        # Unpack variables
        phi_e = variables["Electrolyte potential"]
        c_e = variables["Electrolyte concentration"]
        try:
            epsilon = variables["Porosity"]
        except KeyError:
            epsilon = param.epsilon

        # Unpack variables
        j_n = reactions["main"]["neg"]["aj"]
        j_p = reactions["main"]["pos"]["aj"]
        j = pybamm.Concatenation(j_n, pybamm.Broadcast(0, ["separator"]), j_p)

        # functions
        i_e = (
            param.kappa_e(c_e) * (epsilon ** param.b) * param.gamma_e / param.C_e
        ) * (param.chi(c_e) * pybamm.grad(c_e) / c_e - pybamm.grad(phi_e))

        # Equations (algebraic only)
        self.algebraic = {phi_e: pybamm.div(i_e) - j}
        self.boundary_conditions = {
            phi_e: {"left": (0, "Neumann"), "right": (0, "Neumann")}
        }
        self.initial_conditions = {phi_e: -param.U_n(param.c_n_init)}
        # no differential equations
        self.rhs = {}

        # Variables
        # average electrolyte overpotential (ohmic + concentration overpotential)
        phi_e_n, phi_e_s, phi_e_p = phi_e.orphans
        phi_e_n_av = pybamm.average(phi_e_n)
        phi_e_p_av = pybamm.average(phi_e_p)
        eta_e_av = phi_e_p_av - phi_e_n_av

        self.variables.update(self.get_potential_variables(phi_e, eta_e_av))
        self.variables.update(self.get_current_variables(i_e))

    @property
    def default_solver(self):
        """
        Create and return the default solver for this model
        """
        return pybamm.ScikitsDaeSolver()


class MacInnesCapacitance(ElectrolyteCurrentBaseModel):
    """MacInnes equation for the current in the electrolyte, derived from the
    Stefan-Maxwell equations, with capacitance effects included. The MacInnes equation
    is rearranged to account for both solid and electrolyte potentials

    **Extends:** :class:`ElectrolyteCurrentBaseModel`

    Parameters
    ----------
    set_of_parameters : parameter class
        The parameters to use for this submodel
    capacitance_options : str
        The type of equation to set for capacitance. Can be "differential" (default) or
        "algebraic"
    """

    def __init__(self, set_of_parameters, capacitance_options="differential"):
        super().__init__(set_of_parameters)
        self._capacitance_options = capacitance_options

    @property
    def capacitance_options(self):
        return self._capacitance_options

    @property
    def default_solver(self):
        """
        Create and return the default solver for this model
        """
        # Different solver depending on whether we solve ODEs or DAEs
        if self._capacitance_options == "differential":
            default_solver = pybamm.ScipySolver()
        else:
            default_solver = pybamm.ScikitsDaeSolver()

        return default_solver

    def set_full_system(self, variables, reactions, domain):
        """
        PDE system for current in the electrolyte, derived from the Stefan-Maxwell
        equations. If capacitance_options is `differential`, this adds equations to
        `rhs`. Otherwise, this adds equations to `algebraic`

        Parameters
        ----------
        variables : dict
            Dictionary of symbols to use in the model
        reactions : dict
            Dictionary of reaction variables
        domain : list of str
            Domain in which to set the system
        """
        param = self.set_of_parameters
        _, delta_phi, c_e, eps = self.unpack(variables, domain)

        if domain == ["negative electrode"]:
            j = reactions["main"]["neg"]["aj"]
            self.initial_conditions[delta_phi] = param.U_n(param.c_n_init)
            C_dl = param.C_dl_n
            Domain = "Negative"
        elif domain == ["positive electrode"]:
            j = reactions["main"]["pos"]["aj"]
            self.initial_conditions[delta_phi] = param.U_p(param.c_p_init)
            C_dl = param.C_dl_p
            Domain = "Positive"
        else:
            raise pybamm.DomainError("domain '{}' not recognised".format(domain))
        conductivity = param.kappa_e(c_e) * (eps ** param.b) / param.C_e / param.gamma_e
        i_e = conductivity * (
            (param.chi(c_e) / c_e) * pybamm.grad(c_e) + pybamm.grad(delta_phi)
        )
        if self.capacitance_options == "differential":
            self.rhs[delta_phi] = 1 / C_dl * (pybamm.div(i_e) - j)
        elif self.capacitance_options == "algebraic":
            self.algebraic[delta_phi] = pybamm.div(i_e) - j

        # Set boundary conditons and variables
        self.set_boundary_conditions(variables, conductivity, domain)
        self.variables.update(variables)
        self.variables[Domain + " electrolyte current density"] = i_e

    def set_boundary_conditions(self, variables, conductivity, domain):
        """
        Set boundary conditions for the full model.

        Parameters
        ----------
        variables : dict
            Dictionary of symbols to use in the model
        conductivity : :class:`pybamm.Symbol`
            Effective electrolyte conductivity
        domain : list of str
            Domain in which to set the system
        """
        param = self.set_of_parameters
        i_boundary_cc, delta_phi, c_e, _ = self.unpack(variables, domain)

        flux_bc_side = {"negative": "right", "positive": "left"}[domain[0][:8]]
        other_side = {"left": "right", "right": "left"}[flux_bc_side]

        c_e_flux = pybamm.BoundaryFlux(c_e, flux_bc_side)
        flux_bc = (
            i_boundary_cc / pybamm.BoundaryValue(conductivity, flux_bc_side)
        ) - pybamm.BoundaryValue(param.chi(c_e) / c_e, flux_bc_side) * c_e_flux
        self.boundary_conditions[delta_phi] = {
            flux_bc_side: (flux_bc, "Neumann"),
            other_side: (pybamm.Scalar(0), "Neumann"),
        }
        self.boundary_conditions[c_e] = {
            flux_bc_side: (c_e_flux, "Neumann"),
            other_side: (pybamm.Scalar(0), "Neumann"),
        }

    def set_leading_order_system(self, variables, reactions, domain):
        """
        ODE system for leading-order current in the electrolyte, derived from the
        Stefan-Maxwell equations. If capacitance_options is `differential`, this adds
        equations to `rhs`. Otherwise, this adds equations to `algebraic`.

        Parameters
        ----------
        variables : dict
            Dictionary of symbols to use in the model
        reactions : dict
            Dictionary of reaction variables
        domain : list of str
            Domain in which to set the system
        """
        param = self.set_of_parameters
        (i_boundary_cc, delta_phi, *rest) = self.unpack(variables, domain)

        if domain == ["negative electrode"]:
            j_average = i_boundary_cc / param.l_n
            j = sum(reaction["neg"]["aj"] for reaction in reactions.values())
            self.initial_conditions[delta_phi] = param.U_n(param.c_n_init)
            C_dl = param.C_dl_n
        elif domain == ["positive electrode"]:
            j_average = -i_boundary_cc / param.l_p
            j = sum(reaction["pos"]["aj"] for reaction in reactions.values())
            self.initial_conditions[delta_phi] = param.U_p(param.c_p_init)
            C_dl = param.C_dl_p
        else:
            raise pybamm.DomainError("domain '{}' not recognised".format(domain))

        if self.capacitance_options == "differential":
            self.rhs[delta_phi] = 1 / C_dl * (j_average - j)
        elif self.capacitance_options == "algebraic":
            self.algebraic[delta_phi] = j_average - j

    def set_post_processed(self):
        """
        Calculate dimensionless and dimensional variables for the capacitance submodel

        Parameters
        ----------
        variables : dict
            Dictionary of symbols to use in the model
        """
        # import parameters and spatial variables
        param = self.set_of_parameters
        x_n = pybamm.standard_spatial_vars.x_n
        x_s = pybamm.standard_spatial_vars.x_s
        x_p = pybamm.standard_spatial_vars.x_p

        # Unpack variables
        i_boundary_cc, (delta_phi_n, delta_phi_p), c_e, eps = self.unpack(
            self.variables
        )
        c_e_n, c_e_s, c_e_p = c_e.orphans
        eps_n, eps_s, eps_p = eps.orphans

        # Unpack and combine currents
        i_e_n = self.variables["Negative electrolyte current density"]
        i_e_s = pybamm.Broadcast(i_boundary_cc, ["separator"])
        i_e_p = self.variables["Positive electrolyte current density"]
        i_e = pybamm.Concatenation(i_e_n, i_e_s, i_e_p)
        i_s_n = i_boundary_cc - i_e_n
        i_s_p = i_boundary_cc - i_e_p

        # Negative electrode potential
        solid_conductivity_n = param.sigma_n * (1 - eps_n) ** param.b
        phi_s_n = -pybamm.IndefiniteIntegral(i_s_n / solid_conductivity_n, x_n)
        # Separator electrolyte potential
        phi_e_n = phi_s_n - delta_phi_n
        chi_s = param.chi(c_e_s)
        kappa_s_eff = param.kappa_e(c_e_s) * (eps_s ** param.b)
        phi_e_s = pybamm.boundary_value(phi_e_n, "right") + pybamm.IndefiniteIntegral(
            chi_s / c_e_s * pybamm.grad(c_e_s)
            - param.C_e * i_boundary_cc / kappa_s_eff,
            x_s,
        )
        # Positive electrode potential
        solid_conductivity_p = param.sigma_p * (1 - eps_p) ** param.b
        phi_s_p = (
            -pybamm.IndefiniteIntegral(i_s_p / solid_conductivity_p, x_p)
            + pybamm.boundary_value(phi_e_s, "right")
            + pybamm.boundary_value(delta_phi_p, "left")
        )
        phi_e_p = phi_s_p - delta_phi_p

        # Concatenate
        phi_e = pybamm.Concatenation(phi_e_n, phi_e_s, phi_e_p)

        # average elecrolyte overpotential (ohmic + concentration overpotential)
        phi_e_n_av = pybamm.average(phi_e_n)
        phi_e_p_av = pybamm.average(phi_e_p)
        eta_e_av = phi_e_p_av - phi_e_n_av

        # Update variables
        self.variables.update(self.get_potential_variables(phi_e, eta_e_av))
        self.variables.update(self.get_current_variables(i_e))
        electrode_current_model = pybamm.electrode.Ohm(param)
        pot_vars = electrode_current_model.get_potential_variables(phi_s_n, phi_s_p)
        curr_vars = electrode_current_model.get_current_variables(i_s_n, i_s_p)
        self.variables.update({**pot_vars, **curr_vars})

        # Update boundary conditions (for indefinite integral)
        self.boundary_conditions[c_e_s] = {
            "left": (pybamm.BoundaryFlux(c_e_s, "left"), "Neumann"),
            "right": (pybamm.BoundaryFlux(c_e_s, "right"), "Neumann"),
        }<|MERGE_RESOLUTION|>--- conflicted
+++ resolved
@@ -267,10 +267,7 @@
             "Separator electrolyte potential [V]": -param.U_n_ref + pot_scale * phi_e_s,
             "Positive electrolyte potential [V]": -param.U_n_ref + pot_scale * phi_e_p,
             "Electrolyte potential [V]": -param.U_n_ref + pot_scale * phi_e,
-<<<<<<< HEAD
             "Average electrolyte potential [V]": -param.U_n_ref + pot_scale * phi_e_av,
-=======
->>>>>>> 1e81e7a6
             "Average electrolyte overpotential [V]": pot_scale * eta_e_av,
         }
 
