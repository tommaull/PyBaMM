#
# Solution class
#
import casadi
import copy
import numbers
import numpy as np
import pickle
import pybamm
import pandas as pd
from collections import defaultdict
from scipy.io import savemat


class _BaseSolution(object):
    """
    (Semi-private) class containing the solution of, and various attributes associated
    with, a PyBaMM model. This class is automatically created by the `Solution` class,
    and should never be called from outside the `Solution` class.

    Parameters
    ----------
    t : :class:`numpy.array`, size (n,)
        A one-dimensional array containing the times at which the solution is evaluated
    y : :class:`numpy.array`, size (m, n)
        A two-dimensional array containing the values of the solution. y[i, :] is the
        vector of solutions at time t[i].
    t_event : :class:`numpy.array`, size (1,)
        A zero-dimensional array containing the time at which the event happens.
    y_event : :class:`numpy.array`, size (m,)
        A one-dimensional array containing the value of the solution at the time when
        the event happens.
    termination : str
        String to indicate why the solution terminated
    copy_this : :class:`pybamm.Solution`, optional
        A solution to copy, if provided. Default is None.
    model : a pybamm model, optional
        Model from which the solution was obtained. Default is None, in which case
        :class:`pybamm.BaseModel` is used.
    inputs : dict, optional
        Inputs for the solution. Default is None (empty dict)

    """

    def __init__(
        self,
        t,
        y,
        t_event=None,
        y_event=None,
        termination="final time",
        copy_this=None,
        model=None,
        inputs=None,
    ):
        self._t = t
        if isinstance(y, casadi.DM):
            y = y.full()

        # if inputs are None, initialize empty, to be populated later
        inputs = inputs or pybamm.FuzzyDict()
        self.set_inputs(inputs)

        # If the model has been provided, split up y into solution and sensitivity
        # Don't do this if the sensitivity equations have not been computed (i.e. if
        # y only has the shape or the rhs and alg solution)
        # Don't do this if y is symbolic (sensitivities will be calculated a different
        # way)
        if (
            model is None
            or isinstance(y, casadi.Function)
            or model.len_rhs_and_alg == y.shape[0]
            or model.len_rhs_and_alg == 0  # for the dummy solver
        ):
            self._y = y
            self.sensitivity = {}
        else:
            n_states = model.len_rhs_and_alg
            n_rhs = model.len_rhs
            n_alg = model.len_alg
            n_t = len(t)
            n_p = np.vstack(list(inputs.values())).size
            # Get the point where the algebraic equations start
            len_rhs_and_sens = (n_p + 1) * model.len_rhs
            # self._y gets the part of the solution vector that correspond to the
            # actual ODE/DAE solution
            self._y = np.vstack(
                [
                    y[: model.len_rhs, :],
                    y[len_rhs_and_sens : len_rhs_and_sens + model.len_alg, :],
                ]
            )
            # save sensitivities as a dictionary
            # first save the whole sensitivity matrix
            # reshape using Fortran order to get the right array:
            #   t0_x0_p0, t0_x0_p1, ..., t0_x0_pn
            #   t0_x1_p0, t0_x1_p1, ..., t0_x1_pn
            #   ...
            #   t0_xn_p0, t0_xn_p1, ..., t0_xn_pn
            #   t1_x0_p0, t1_x0_p1, ..., t1_x0_pn
            #   t1_x1_p0, t1_x1_p1, ..., t1_x1_pn
            #   ...
            #   t1_xn_p0, t1_xn_p1, ..., t1_xn_pn
            #   ...
            #   tn_x0_p0, tn_x0_p1, ..., tn_x0_pn
            #   tn_x1_p0, tn_x1_p1, ..., tn_x1_pn
            #   ...
            #   tn_xn_p0, tn_xn_p1, ..., tn_xn_pn
            # 1, Extract rhs and alg sensitivities and reshape into 3D matrices
            # with shape (n_p, n_states, n_t)
            ode_sens = y[n_rhs:len_rhs_and_sens, :].reshape(n_p, n_rhs, n_t)
            alg_sens = y[len_rhs_and_sens + n_alg :, :].reshape(n_p, n_alg, n_t)
            # 2. Concatenate into a single 3D matrix with shape (n_p, n_states, n_t)
            # i.e. along first axis
            full_sens_matrix = np.concatenate([ode_sens, alg_sens], axis=1)
            # Transpose and reshape into a (n_states * n_t, n_p) matrix
            full_sens_matrix = full_sens_matrix.transpose(2, 1, 0).reshape(
                n_t * n_states, n_p
            )

            # Save the full sensitivity matrix
            sensitivity = {"all": full_sens_matrix}
            # also save the sensitivity wrt each parameter (read the columns of the
            # sensitivity matrix)
            start = 0
            for i, (name, inp) in enumerate(self.inputs.items()):
                input_size = inp.shape[0]
                end = start + input_size
                sensitivity[name] = full_sens_matrix[:, start:end]
                start = end
            self.sensitivity = sensitivity

        model = model or pybamm.BaseModel()
        self.set_model(model)
        self._t_event = t_event
        self._y_event = y_event
        self._termination = termination
        if copy_this is None:
<<<<<<< HEAD
=======
            # initialize empty inputs and model, to be populated later
            self._inputs = pybamm.FuzzyDict()
            self.model = pybamm.BaseModel()
>>>>>>> 0d348729
            self.set_up_time = None
            self.solve_time = None
            self.integration_time = None
        else:
<<<<<<< HEAD
=======
            self._inputs = copy.copy(copy_this.inputs)
            self.model = copy_this.model
>>>>>>> 0d348729
            self.set_up_time = copy_this.set_up_time
            self.solve_time = copy_this.solve_time
            self.integration_time = copy_this.integration_time

        # initiaize empty variables and data
        self._variables = pybamm.FuzzyDict()
        self.data = pybamm.FuzzyDict()

        # initialize empty known evals
        self._known_evals = defaultdict(dict)
        for time in t:
            self._known_evals[time] = {}

    @property
    def t(self):
        "Times at which the solution is evaluated"
        return self._t

    @property
    def y(self):
        "Values of the solution"
        return self._y

    @property
    def model(self):
        "Model used for solution"
        return self._model

<<<<<<< HEAD
    def set_model(self, value):
        "Updates the model"
        self._model = value
=======
    @model.setter
    def model(self, model):
        "Updates the model"
        assert isinstance(model, pybamm.BaseModel)
        self._model = model

        # Copy the timescale_eval and lengthscale_evals if they exist
        if hasattr(model, "timescale_eval"):
            self.timescale_eval = model.timescale_eval
        else:
            self.timescale_eval = model.timescale.evaluate()
        # self.timescale_eval = model.timescale_eval
        if hasattr(model, "length_scales_eval"):
            self.length_scales_eval = model.length_scales_eval
        else:
            self.length_scales_eval = {
                domain: scale.evaluate()
                for domain, scale in model.length_scales.items()
            }
>>>>>>> 0d348729

    @property
    def inputs(self):
        "Values of the inputs"
        return self._inputs

    def set_inputs(self, inputs):
        "Updates the input values"
        self._inputs = {}
        for name, inp in inputs.items():
            # Convert number to vector of the right shape
            if isinstance(inp, numbers.Number):
                inp = inp * np.ones((1, len(self.t)))
            # Otherwise, tile a vector
            elif inp.ndim == 1:
                inp = np.tile(inp, (len(self.t), 1)).T
            elif inp.shape[1] != len(self.t):
                inp = np.tile(inp, len(self.t))
            self._inputs[name] = inp

    @property
    def t_event(self):
        "Time at which the event happens"
        return self._t_event

    @t_event.setter
    def t_event(self, value):
        "Updates the event time"
        self._t_event = value

    @property
    def y_event(self):
        "Value of the solution at the time of the event"
        return self._y_event

    @y_event.setter
    def y_event(self, value):
        "Updates the solution at the time of the event"
        self._y_event = value

    @property
    def termination(self):
        "Reason for termination"
        return self._termination

    @termination.setter
    def termination(self, value):
        "Updates the reason for termination"
        self._termination = value

    @property
    def total_time(self):
        return self.set_up_time + self.solve_time

    def update(self, variables):
        """Add ProcessedVariables to the dictionary of variables in the solution"""
        # Convert single entry to list
        if isinstance(variables, str):
            variables = [variables]
        # Process
        for key in variables:
            pybamm.logger.debug("Post-processing {}".format(key))
            var = pybamm.ProcessedVariable(
                self.model.variables[key], self, self._known_evals
            )
            # Update known_evals in order to process any other variables faster
            for t in var.known_evals:
                self._known_evals[t].update(var.known_evals[t])

            # Save variable and data
            self._variables[key] = var
            self.data[key] = var.data

    def __getitem__(self, key):
        """Read a variable from the solution. Variables are created 'just in time', i.e.
        only when they are called.

        Parameters
        ----------
        key : str
            The name of the variable

        Returns
        -------
        :class:`pybamm.ProcessedVariable`
            A variable that can be evaluated at any time or spatial point. The
            underlying data for this variable is available in its attribute ".data"
        """

        # return it if it exists
        if key in self._variables:
            return self._variables[key]
        else:
            # otherwise create it, save it and then return it
            self.update(key)
            return self._variables[key]

    def plot(self, output_variables=None, **kwargs):
        """
        A method to quickly plot the outputs of the solution. Creates a
        :class:`pybamm.QuickPlot` object (with keyword arguments 'kwargs') and
        then calls :meth:`pybamm.QuickPlot.dynamic_plot`.

        Parameters
        ----------
        output_variables: list, optional
            A list of the variables to plot.
        **kwargs
            Additional keyword arguments passed to
            :meth:`pybamm.QuickPlot.dynamic_plot`.
            For a list of all possible keyword arguments see :class:`pybamm.QuickPlot`.
        """
        return pybamm.dynamic_plot(self, output_variables=output_variables, **kwargs)

    def save(self, filename):
        """Save the whole solution using pickle"""
        # No warning here if len(self.data)==0 as solution can be loaded
        # and used to process new variables
        with open(filename, "wb") as f:
            pickle.dump(self, f, pickle.HIGHEST_PROTOCOL)

    def save_data(self, filename, variables=None, to_format="pickle", short_names=None):
        """
        Save solution data only (raw arrays)

        Parameters
        ----------
        filename : str
            The name of the file to save data to
        variables : list, optional
            List of variables to save. If None, saves all of the variables that have
            been created so far
        to_format : str, optional
            The format to save to. Options are:

            - 'pickle' (default): creates a pickle file with the data dictionary
            - 'matlab': creates a .mat file, for loading in matlab
            - 'csv': creates a csv file (0D variables only)
        short_names : dict, optional
            Dictionary of shortened names to use when saving. This may be necessary when
            saving to MATLAB, since no spaces or special characters are allowed in
            MATLAB variable names. Note that not all the variables need to be given
            a short name.

        """
        if variables is None:
            # variables not explicitly provided -> save all variables that have been
            # computed
            data = self.data
        else:
            # otherwise, save only the variables specified
            data = {}
            for name in variables:
                data[name] = self[name].data
        if len(data) == 0:
            raise ValueError(
                """
                Solution does not have any data. Please provide a list of variables
                to save.
                """
            )

        # Use any short names if provided
        data_short_names = {}
        short_names = short_names or {}
        for name, var in data.items():
            # change to short name if it exists
            if name in short_names:
                data_short_names[short_names[name]] = var
            else:
                data_short_names[name] = var

        if to_format == "pickle":
            with open(filename, "wb") as f:
                pickle.dump(data_short_names, f, pickle.HIGHEST_PROTOCOL)
        elif to_format == "matlab":
            # Check all the variable names only contain a-z, A-Z or _ or numbers
            for name in data_short_names.keys():
                # Check the string only contains the following ASCII:
                # a-z (97-122)
                # A-Z (65-90)
                # _ (95)
                # 0-9 (48-57) but not in the first position
                for i, s in enumerate(name):
                    if not (
                        97 <= ord(s) <= 122
                        or 65 <= ord(s) <= 90
                        or ord(s) == 95
                        or (i > 0 and 48 <= ord(s) <= 57)
                    ):
                        raise ValueError(
                            "Invalid character '{}' found in '{}'. ".format(s, name)
                            + "MATLAB variable names must only contain a-z, A-Z, _, "
                            "or 0-9 (except the first position). "
                            "Use the 'short_names' argument to pass an alternative "
                            "variable name, e.g. \n\n"
                            "\tsolution.save_data(filename, "
                            "['Electrolyte concentration'], to_format='matlab, "
                            "short_names={'Electrolyte concentration': 'c_e'})"
                        )
            savemat(filename, data_short_names)
        elif to_format == "csv":
            for name, var in data_short_names.items():
                if var.ndim >= 2:
                    raise ValueError(
                        "only 0D variables can be saved to csv, but '{}' is {}D".format(
                            name, var.ndim - 1
                        )
                    )
            df = pd.DataFrame(data_short_names)
            df.to_csv(filename, index=False)
        else:
            raise ValueError("format '{}' not recognised".format(to_format))


class Solution(_BaseSolution):
    """
    Class extending the base solution, with additional functionality for concatenating
    different solutions together

    **Extends**: :class:`_BaseSolution`

    """

    def __init__(
        self,
        t,
        y,
        t_event=None,
        y_event=None,
        termination="final time",
        model=None,
        inputs=None,
    ):
        super().__init__(
            t, y, t_event, y_event, termination, model=model, inputs=inputs
        )
        self.base_solution_class = _BaseSolution

    @property
    def sub_solutions(self):
        "List of sub solutions that have been concatenated to form the full solution"
        try:
            return self._sub_solutions
        except AttributeError:
            raise AttributeError(
                "sub solutions are only created once other solutions have been appended"
            )

    def __add__(self, other):
        "See :meth:`Solution.append`"
        self.append(other, create_sub_solutions=True)
        return self

    def append(self, solution, start_index=1, create_sub_solutions=False):
        """
        Appends solution.t and solution.y onto self.t and self.y.

        Note: by default this process removes the initial time and state of solution to
        avoid duplicate times and states being stored (self.t[-1] is equal to
        solution.t[0], and self.y[:, -1] is equal to solution.y[:, 0]). Set the optional
        argument ``start_index`` to override this behavior
        """
        # Create sub-solutions if necessary
        # sub-solutions are 'BaseSolution' objects, which have slightly reduced
        # functionality compared to normal solutions (can't append other solutions)
        if create_sub_solutions and not hasattr(self, "_sub_solutions"):
            self._sub_solutions = [
                self.base_solution_class(
                    self.t,
                    self.y,
                    self.t_event,
                    self.y_event,
                    self.termination,
                    copy_this=self,
                    model=self.model,
                    inputs=copy.copy(self.inputs),
                )
            ]

        # (Create and) update sub-solutions
        # Create a list of sub-solutions, which are simpler BaseSolution classes

        # Update t, y and inputs
        self._t = np.concatenate((self._t, solution.t[start_index:]))
        self._y = np.concatenate((self._y, solution.y[:, start_index:]), axis=1)
        for name, inp in self.inputs.items():
            solution_inp = solution.inputs[name]
            self.inputs[name] = np.c_[inp, solution_inp[:, start_index:]]
        # Update solution time
        self.solve_time += solution.solve_time
        self.integration_time += solution.integration_time
        # Update termination
        self._termination = solution.termination
        self._t_event = solution._t_event
        self._y_event = solution._y_event

        # Update known_evals
        for t, evals in solution._known_evals.items():
            self._known_evals[t].update(evals)
        # Recompute existing variables
        for var in self._variables.keys():
            self.update(var)

        # Append sub_solutions
        if create_sub_solutions:
            self._sub_solutions.append(
                self.base_solution_class(
                    solution.t,
                    solution.y,
                    solution.t_event,
                    solution.y_event,
                    solution.termination,
                    copy_this=solution,
                    model=self.model,
                    inputs=copy.copy(solution.inputs),
                )
            )<|MERGE_RESOLUTION|>--- conflicted
+++ resolved
@@ -136,21 +136,10 @@
         self._y_event = y_event
         self._termination = termination
         if copy_this is None:
-<<<<<<< HEAD
-=======
-            # initialize empty inputs and model, to be populated later
-            self._inputs = pybamm.FuzzyDict()
-            self.model = pybamm.BaseModel()
->>>>>>> 0d348729
             self.set_up_time = None
             self.solve_time = None
             self.integration_time = None
         else:
-<<<<<<< HEAD
-=======
-            self._inputs = copy.copy(copy_this.inputs)
-            self.model = copy_this.model
->>>>>>> 0d348729
             self.set_up_time = copy_this.set_up_time
             self.solve_time = copy_this.solve_time
             self.integration_time = copy_this.integration_time
@@ -179,11 +168,6 @@
         "Model used for solution"
         return self._model
 
-<<<<<<< HEAD
-    def set_model(self, value):
-        "Updates the model"
-        self._model = value
-=======
     @model.setter
     def model(self, model):
         "Updates the model"
@@ -203,7 +187,6 @@
                 domain: scale.evaluate()
                 for domain, scale in model.length_scales.items()
             }
->>>>>>> 0d348729
 
     @property
     def inputs(self):
