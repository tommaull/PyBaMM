#
# Base solver class
#
import copy
import itertools
from scipy.sparse import block_diag
import multiprocessing as mp
import numbers
import sys
import warnings

import casadi
import numpy as np

import pybamm
from pybamm.expression_tree.binary_operators import _Heaviside


class BaseSolver(object):
    """Solve a discretised model.

    Parameters
    ----------
    method : str, optional
        The method to use for integration, specific to each solver
    rtol : float, optional
        The relative tolerance for the solver (default is 1e-6).
    atol : float, optional
        The absolute tolerance for the solver (default is 1e-6).
    root_method : str or pybamm algebraic solver class, optional
        The method to use to find initial conditions (for DAE solvers).
        If a solver class, must be an algebraic solver class.
        If "casadi",
        the solver uses casadi's Newton rootfinding algorithm to find initial
        conditions. Otherwise, the solver uses 'scipy.optimize.root' with method
        specified by 'root_method' (e.g. "lm", "hybr", ...)
    root_tol : float, optional
        The tolerance for the initial-condition solver (default is 1e-6).
    extrap_tol : float, optional
        The tolerance to assert whether extrapolation occurs or not. Default is 0.
    """

    def __init__(
        self,
        method=None,
        rtol=1e-6,
        atol=1e-6,
        root_method=None,
        root_tol=1e-6,
        extrap_tol=None,
    ):
        self.method = method
        self.rtol = rtol
        self.atol = atol
        self.root_tol = root_tol
        self.root_method = root_method
        self.extrap_tol = extrap_tol or -1e-10
        self._model_set_up = {}

        # Defaults, can be overwritten by specific solver
        self.name = "Base solver"
        self.ode_solver = False
        self.algebraic_solver = False
        self._on_extrapolation = "warn"

    @property
    def root_method(self):
        return self._root_method

    @root_method.setter
    def root_method(self, method):
        if method == "casadi":
            method = pybamm.CasadiAlgebraicSolver(self.root_tol)
        elif isinstance(method, str):
            method = pybamm.AlgebraicSolver(method, self.root_tol)
        elif not (
            method is None
            or (
                isinstance(method, pybamm.BaseSolver)
                and method.algebraic_solver is True
            )
        ):
            raise pybamm.SolverError("Root method must be an algebraic solver")
        self._root_method = method

    def copy(self):
        """Returns a copy of the solver"""
        new_solver = copy.copy(self)
        # clear _model_set_up
        new_solver._model_set_up = {}
        return new_solver

    def set_up(self, model, inputs=None, t_eval=None, ics_only=False):
        """Unpack model, perform checks, and calculate jacobian.

        Parameters
        ----------
        model : :class:`pybamm.BaseModel`
            The model whose solution to calculate. Must have attributes rhs and
            initial_conditions
        inputs : dict, optional
            Any input parameters to pass to the model when solving
        t_eval : numeric type, optional
            The times (in seconds) at which to compute the solution
        """
        inputs = inputs or {}

        if ics_only:
            pybamm.logger.info("Start solver set-up, initial_conditions only")
        else:
            pybamm.logger.info("Start solver set-up")

        self._check_and_prepare_model_inplace(model, inputs, ics_only)

        # set default calculate sensitivities on model
        if not hasattr(model, "calculate_sensitivities"):
            model.calculate_sensitivities = []

        # see if we need to form the explicit sensitivity equations
        calculate_sensitivities_explicit = False
        if model.calculate_sensitivities and not isinstance(self, pybamm.IDAKLUSolver):
            calculate_sensitivities_explicit = True

        self._set_up_model_sensitivities_inplace(
            model, inputs, calculate_sensitivities_explicit
        )

        vars_for_processing = self._get_vars_for_processing(
            model, inputs, calculate_sensitivities_explicit
        )

        # Process initial conditions
        initial_conditions = process(
            model.concatenated_initial_conditions,
            "initial_conditions",
            vars_for_processing,
            use_jacobian=False,
        )[0]
        model.initial_conditions_eval = initial_conditions

        # evaluate initial condition
        y0_total_size = (
            model.len_rhs + model.len_rhs_sens + model.len_alg + model.len_alg_sens
        )
        y_zero = np.zeros((y0_total_size, 1))
        if model.convert_to_format == "casadi":
            # stack inputs
            inputs_casadi = casadi.vertcat(*[x for x in inputs.values()])
            model.y0 = initial_conditions(0, y_zero, inputs_casadi)
        else:
            model.y0 = initial_conditions(0, y_zero, inputs)

        if ics_only:
            pybamm.logger.info("Finish solver set-up")
            return

        # Process rhs, algebraic, residual and event expressions
        # and wrap in callables
        rhs, jac_rhs, jacp_rhs, jac_rhs_action = process(
            model.concatenated_rhs, "RHS", vars_for_processing
        )

        algebraic, jac_algebraic, jacp_algebraic, jac_algebraic_action = process(
            model.concatenated_algebraic, "algebraic", vars_for_processing
        )

        # combine rhs and algebraic functions
        if len(model.rhs) == 0:
            rhs_algebraic = model.concatenated_algebraic
        elif len(model.algebraic) == 0:
            rhs_algebraic = model.concatenated_rhs
        else:
            rhs_algebraic = pybamm.NumpyConcatenation(
                model.concatenated_rhs, model.concatenated_algebraic
            )

        (
            rhs_algebraic,
            jac_rhs_algebraic,
            jacp_rhs_algebraic,
            jac_rhs_algebraic_action,
        ) = process(rhs_algebraic, "rhs_algebraic", vars_for_processing)

        (
            casadi_switch_events,
            terminate_events,
            interpolant_extrapolation_events,
            discontinuity_events,
        ) = self._set_up_events(model, t_eval, inputs, vars_for_processing)

        # Add the solver attributes
        model.rhs_eval = rhs
        model.algebraic_eval = algebraic
        model.rhs_algebraic_eval = rhs_algebraic

        model.terminate_events_eval = terminate_events
        model.discontinuity_events_eval = discontinuity_events
        model.interpolant_extrapolation_events_eval = interpolant_extrapolation_events

        model.jac_rhs_eval = jac_rhs
        model.jac_rhs_action_eval = jac_rhs_action
        model.jacp_rhs_eval = jacp_rhs

        model.jac_algebraic_eval = jac_algebraic
        model.jac_algebraic_action_eval = jac_algebraic_action
        model.jacp_algebraic_eval = jacp_algebraic

        model.jac_rhs_algebraic_eval = jac_rhs_algebraic
        model.jac_rhs_algebraic_action_eval = jac_rhs_algebraic_action
        model.jacp_rhs_algebraic_eval = jacp_rhs_algebraic

        # Save CasADi functions for the CasADi solver
        # Save CasADi functions for solvers that use CasADi
        # Note: when we pass to casadi the ode part of the problem must be in
        if isinstance(self.root_method, pybamm.CasadiAlgebraicSolver) or isinstance(
            self, (pybamm.CasadiSolver, pybamm.CasadiAlgebraicSolver)
        ):
            # can use DAE solver to solve model with algebraic equations only
            if len(model.rhs) > 0:
                t_casadi = vars_for_processing["t_casadi"]
                y_and_S = vars_for_processing["y_and_S"]
                p_casadi_stacked = vars_for_processing["p_casadi_stacked"]
                mass_matrix_inv = casadi.MX(model.mass_matrix_inv.entries)
                explicit_rhs = mass_matrix_inv @ rhs(
                    t_casadi, y_and_S, p_casadi_stacked
                )
                model.casadi_rhs = casadi.Function(
                    "rhs", [t_casadi, y_and_S, p_casadi_stacked], [explicit_rhs]
                )
            model.casadi_switch_events = casadi_switch_events
            model.casadi_algebraic = algebraic
            model.casadi_sensitivities = jacp_rhs_algebraic
            model.casadi_sensitivities_rhs = jacp_rhs
            model.casadi_sensitivities_algebraic = jacp_algebraic

        pybamm.logger.info("Finish solver set-up")

    def _check_and_prepare_model_inplace(self, model, inputs, ics_only):
        """
        Performs checks on the model and prepares it for solving.
        """
        # Check model.algebraic for ode solvers
        if self.ode_solver is True and len(model.algebraic) > 0:
            raise pybamm.SolverError(
                "Cannot use ODE solver '{}' to solve DAE model".format(self.name)
            )
        # Check model.rhs for algebraic solvers
        if self.algebraic_solver is True and len(model.rhs) > 0:
            raise pybamm.SolverError(
                """Cannot use algebraic solver to solve model with time derivatives"""
            )
        # casadi solver won't allow solving algebraic model so we have to raise an
        # error here
        if isinstance(self, pybamm.CasadiSolver) and len(model.rhs) == 0:
            raise pybamm.SolverError(
                "Cannot use CasadiSolver to solve algebraic model, "
                "use CasadiAlgebraicSolver instead"
            )
        # Discretise model if it isn't already discretised
        # This only works with purely 0D models, as otherwise the mesh and spatial
        # method should be specified by the user
        if model.is_discretised is False:
            try:
                disc = pybamm.Discretisation()
                disc.process_model(model)
            except pybamm.DiscretisationError as e:
                raise pybamm.DiscretisationError(
                    "Cannot automatically discretise model, "
                    "model should be discretised before solving ({})".format(e)
                )

        if (
            isinstance(self, (pybamm.CasadiSolver, pybamm.CasadiAlgebraicSolver))
        ) and model.convert_to_format != "casadi":
            pybamm.logger.warning(
                "Converting {} to CasADi for solving with CasADi solver".format(
                    model.name
                )
            )
            model.convert_to_format = "casadi"
        if (
            isinstance(self.root_method, pybamm.CasadiAlgebraicSolver)
            and model.convert_to_format != "casadi"
        ):
            pybamm.logger.warning(
                "Converting {} to CasADi for calculating ICs with CasADi".format(
                    model.name
                )
            )
            model.convert_to_format = "casadi"

    def _get_vars_for_processing(self, model, inputs, calculate_sensitivities_explicit):
        vars_for_processing = {
            "model": model,
            "calculate_sensitivities_explicit": calculate_sensitivities_explicit,
        }

        if model.convert_to_format != "casadi":
            # Create Jacobian from concatenated rhs and algebraic
            y = pybamm.StateVector(slice(0, model.len_rhs_and_alg))
            # set up Jacobian object, for re-use of dict
            jacobian = pybamm.Jacobian()
            vars_for_processing.update({"y": y, "jacobian": jacobian})
            return vars_for_processing

        else:
            # Convert model attributes to casadi
            t_casadi = casadi.MX.sym("t")
            # Create the symbolic state vectors
            y_diff = casadi.MX.sym("y_diff", model.len_rhs)
            y_alg = casadi.MX.sym("y_alg", model.len_alg)
            y_casadi = casadi.vertcat(y_diff, y_alg)
            p_casadi = {}
            for name, value in inputs.items():
                if isinstance(value, numbers.Number):
                    p_casadi[name] = casadi.MX.sym(name)
                else:
                    p_casadi[name] = casadi.MX.sym(name, value.shape[0])
            p_casadi_stacked = casadi.vertcat(*[p for p in p_casadi.values()])
            vars_for_processing.update(
                {
                    "t_casadi": t_casadi,
                    "y_diff": y_diff,
                    "y_alg": y_alg,
                    "y_casadi": y_casadi,
                    "p_casadi": p_casadi,
                    "p_casadi_stacked": p_casadi_stacked,
                }
            )
            # sensitivity vectors
            if calculate_sensitivities_explicit:
                pS_casadi_stacked = casadi.vertcat(
                    *[p_casadi[name] for name in model.calculate_sensitivities]
                )
                S_x = casadi.MX.sym("S_x", model.len_rhs_sens)
                S_z = casadi.MX.sym("S_z", model.len_alg_sens)
                vars_for_processing.update(
                    {"S_x": S_x, "S_z": S_z, "pS_casadi_stacked": pS_casadi_stacked}
                )
                y_and_S = casadi.vertcat(y_diff, S_x, y_alg, S_z)
            else:
                y_and_S = y_casadi
            vars_for_processing.update({"y_and_S": y_and_S})

            return vars_for_processing

    def _set_up_model_sensitivities_inplace(
        self, model, inputs, calculate_sensitivities_explicit
    ):
        """
        Set up model attributes related to sensitivities.
        """
        # if we are calculating sensitivities explicitly then the number of
        # equations will change
        if calculate_sensitivities_explicit:
            num_parameters = 0
            for name in model.calculate_sensitivities:
                # if not a number, assume its a vector
                if isinstance(inputs[name], numbers.Number):
                    num_parameters += 1
                else:
                    num_parameters += len(inputs[name])
            model.len_rhs_sens = model.len_rhs * num_parameters
            model.len_alg_sens = model.len_alg * num_parameters
        else:
            model.len_rhs_sens = 0
            model.len_alg_sens = 0

        # if we will change the equations to include the explicit sensitivity
        # equations, then we also need to update the mass matrix and bounds.
        # First, we reset the mass matrix and bounds back to their original form
        # if they have been extended
        if model.bounds[0].shape[0] > model.len_rhs_and_alg:
            model.bounds = (
                model.bounds[0][: model.len_rhs_and_alg],
                model.bounds[1][: model.len_rhs_and_alg],
            )
        if (
            model.mass_matrix is not None
            and model.mass_matrix.shape[0] > model.len_rhs_and_alg
        ):
            if model.mass_matrix_inv is not None:
                model.mass_matrix_inv = pybamm.Matrix(
                    model.mass_matrix_inv.entries[: model.len_rhs, : model.len_rhs]
                )
            model.mass_matrix = pybamm.Matrix(
                model.mass_matrix.entries[
                    : model.len_rhs_and_alg, : model.len_rhs_and_alg
                ]
            )

        # now we can extend them by the number of sensitivity parameters
        # if needed
        if calculate_sensitivities_explicit:
            if model.len_rhs != 0:
                n_inputs = model.len_rhs_sens // model.len_rhs
            elif model.len_alg != 0:
                n_inputs = model.len_alg_sens // model.len_alg
            if model.bounds[0].shape[0] == model.len_rhs_and_alg:
                model.bounds = (
                    np.repeat(model.bounds[0], n_inputs + 1),
                    np.repeat(model.bounds[1], n_inputs + 1),
                )
            if (
                model.mass_matrix is not None
                and model.mass_matrix.shape[0] == model.len_rhs_and_alg
            ):

                if model.mass_matrix_inv is not None:
                    model.mass_matrix_inv = pybamm.Matrix(
                        block_diag(
                            [model.mass_matrix_inv.entries] * (n_inputs + 1),
                            format="csr",
                        )
                    )
                model.mass_matrix = pybamm.Matrix(
                    block_diag(
                        [model.mass_matrix.entries] * (n_inputs + 1), format="csr"
                    )
                )

    def _set_up_events(self, model, t_eval, inputs, vars_for_processing):
        # Check for heaviside and modulo functions in rhs and algebraic and add
        # discontinuity events if these exist.
        # Note: only checks for the case of t < X, t <= X, X < t, or X <= t,
        # but also accounts for the fact that t might be dimensional
        # Only do this for DAE models as ODE models can deal with discontinuities
        # fine
        if len(model.algebraic) > 0:
            for symbol in itertools.chain(
                model.concatenated_rhs.pre_order(),
                model.concatenated_algebraic.pre_order(),
            ):
                if isinstance(symbol, _Heaviside):
                    found_t = False
                    if symbol.right == pybamm.t:
                        expr = symbol.left
                        found_t = True
                    elif symbol.left == pybamm.t:
                        expr = symbol.right
                        found_t = True

                    # Update the events if the heaviside function depended on t
                    if found_t:
                        model.events.append(
                            pybamm.Event(
                                str(symbol),
                                expr,
                                pybamm.EventType.DISCONTINUITY,
                            )
                        )
                elif isinstance(symbol, pybamm.Modulo):
                    if symbol.left == pybamm.t:
                        expr = symbol.right
                        if t_eval is None:
                            N_events = 200
                        else:
                            N_events = t_eval[-1] // expr.value

                        for i in np.arange(N_events):
                            model.events.append(
                                pybamm.Event(
                                    str(symbol),
                                    expr * pybamm.Scalar(i + 1),
                                    pybamm.EventType.DISCONTINUITY,
                                )
                            )

        casadi_switch_events = []
        terminate_events = []
        interpolant_extrapolation_events = []
        discontinuity_events = []
        for n, event in enumerate(model.events):
            if event.event_type == pybamm.EventType.DISCONTINUITY:
                # discontinuity events are evaluated before the solver is called,
                # so don't need to process them
                discontinuity_events.append(event)
            elif event.event_type == pybamm.EventType.SWITCH:
                if (
                    isinstance(self, pybamm.CasadiSolver)
                    and self.mode == "fast with events"
                    and model.algebraic != {}
                ):
                    # Save some events to casadi_switch_events for the 'fast with
                    # events' mode of the casadi solver
                    # We only need to do this if the model is a DAE model
                    # see #1082
                    k = 20
                    init_sign = float(
                        np.sign(event.evaluate(0, model.y0.full(), inputs=inputs))
                    )
                    # We create a sigmoid for each event which will multiply the
                    # rhs. Doing * 2 - 1 ensures that when the event is crossed,
                    # the sigmoid is zero. Hence the rhs is zero and the solution
                    # stays constant for the rest of the simulation period
                    # We can then cut off the part after the event was crossed
                    event_sigmoid = (
                        pybamm.sigmoid(0, init_sign * event.expression, k) * 2 - 1
                    )
                    event_casadi = process(
                        event_sigmoid,
                        f"event_{n}",
                        vars_for_processing,
                        use_jacobian=False,
                    )[0]
                    # use the actual casadi object as this will go into the rhs
                    casadi_switch_events.append(event_casadi)
            else:
                # use the function call
                event_call = process(
                    event.expression,
                    f"event_{n}",
                    vars_for_processing,
                    use_jacobian=False,
                )[0]
                if event.event_type == pybamm.EventType.TERMINATION:
                    terminate_events.append(event_call)
                elif event.event_type == pybamm.EventType.INTERPOLANT_EXTRAPOLATION:
                    interpolant_extrapolation_events.append(event_call)

        return (
            casadi_switch_events,
            terminate_events,
            interpolant_extrapolation_events,
            discontinuity_events,
        )

    def _set_initial_conditions(self, model, time, inputs_dict, update_rhs):
        """
        Set initial conditions for the model. This is skipped if the solver is an
        algebraic solver (since this would make the algebraic solver redundant), and if
        the model doesn't have any algebraic equations (since there are no initial
        conditions to be calculated in this case).

        Parameters
        ----------
        model : :class:`pybamm.BaseModel`
            The model for which to calculate initial conditions.
        inputs_dict : dict
            Any input parameters to pass to the model when solving
        update_rhs : bool
            Whether to update the rhs. True for 'solve', False for 'step'.

        """

        y0_total_size = (
            model.len_rhs + model.len_rhs_sens + model.len_alg + model.len_alg_sens
        )
        y_zero = np.zeros((y0_total_size, 1))

        if model.convert_to_format == "casadi":
            # stack inputs
            inputs = casadi.vertcat(*[x for x in inputs_dict.values()])
        else:
            inputs = inputs_dict

        if self.algebraic_solver is True:
            # Don't update model.y0
            return
        elif len(model.algebraic) == 0:
            if update_rhs is True:
                # Recalculate initial conditions for the rhs equations
                y0 = model.initial_conditions_eval(time, y_zero, inputs)
            else:
                # Don't update model.y0
                return
        else:
            if update_rhs is True:
                # Recalculate initial conditions for the rhs equations
                y0_from_inputs = model.initial_conditions_eval(time, y_zero, inputs)
                # Reuse old solution for algebraic equations
                y0_from_model = model.y0
                len_rhs = model.len_rhs
                # update model.y0, which is used for initialising the algebraic solver
                if len_rhs == 0:
                    model.y0 = y0_from_model
                elif isinstance(y0_from_inputs, casadi.DM):
                    model.y0 = casadi.vertcat(
                        y0_from_inputs[:len_rhs], y0_from_model[len_rhs:]
                    )
                else:
                    model.y0 = np.vstack(
                        (y0_from_inputs[:len_rhs], y0_from_model[len_rhs:])
                    )
            y0 = self.calculate_consistent_state(model, time, inputs_dict)
        # Make y0 a function of inputs if doing symbolic with casadi
        model.y0 = y0

    def calculate_consistent_state(self, model, time=0, inputs=None):
        """
        Calculate consistent state for the algebraic equations through
        root-finding. model.y0 is used as the initial guess for rootfinding

        Parameters
        ----------
        model : :class:`pybamm.BaseModel`
            The model for which to calculate initial conditions.
        time : float
            The time at which to calculate the states
        inputs: dict, optional
            Any input parameters to pass to the model when solving

        Returns
        -------
        y0_consistent : array-like, same shape as y0_guess
            Initial conditions that are consistent with the algebraic equations (roots
            of the algebraic equations). If self.root_method == None then returns
            model.y0.
        """
        pybamm.logger.debug("Start calculating consistent states")
        if self.root_method is None:
            return model.y0
        try:
            root_sol = self.root_method._integrate(model, np.array([time]), inputs)
        except pybamm.SolverError as e:
            raise pybamm.SolverError(
                "Could not find consistent states: {}".format(e.args[0])
            )
        pybamm.logger.debug("Found consistent states")

        self.check_extrapolation(root_sol, model.events)
        y0 = root_sol.all_ys[0]
        return y0

    def solve(
        self,
        model,
        t_eval=None,
        inputs=None,
        initial_conditions=None,
        nproc=None,
        calculate_sensitivities=False,
    ):
        """
        Execute the solver setup and calculate the solution of the model at
        specified times.

        Parameters
        ----------
        model : :class:`pybamm.BaseModel`
            The model whose solution to calculate. Must have attributes rhs and
            initial_conditions. All calls to solve must pass in the same model or
            an error is raised
        t_eval : numeric type
            The times (in seconds) at which to compute the solution
        inputs : dict or list, optional
            A dictionary or list of dictionaries describing any input parameters to
            pass to the model when solving
        initial_conditions : :class:`pybamm.Symbol`, optional
            Initial conditions to use when solving the model. If None (default),
            `model.concatenated_initial_conditions` is used. Otherwise, must be a symbol
            of size `len(model.rhs) + len(model.algebraic)`.
        nproc : int, optional
            Number of processes to use when solving for more than one set of input
            parameters. Defaults to value returned by "os.cpu_count()".
        calculate_sensitivites : list of str or bool
            If true, solver calculates sensitivities of all input parameters.
            If only a subset of sensitivities are required, can also pass a
            list of input parameter names

        Returns
        -------
        :class:`pybamm.Solution` or list of :class:`pybamm.Solution` objects.
             If type of `inputs` is `list`, return a list of corresponding
             :class:`pybamm.Solution` objects.

        Raises
        ------
        :class:`pybamm.ModelError`
            If an empty model is passed (`model.rhs = {}` and `model.algebraic={}` and
            `model.variables = {}`)
        :class:`RuntimeError`
            If multiple calls to `solve` pass in different models

        """
        pybamm.logger.info("Start solving {} with {}".format(model.name, self.name))

        # get a list-only version of calculate_sensitivities
        if isinstance(calculate_sensitivities, bool):
            if calculate_sensitivities:
                calculate_sensitivities_list = [p for p in inputs.keys()]
            else:
                calculate_sensitivities_list = []
        else:
            calculate_sensitivities_list = calculate_sensitivities

        # Make sure model isn't empty
        if len(model.rhs) == 0 and len(model.algebraic) == 0:
            if not isinstance(self, pybamm.DummySolver):
                raise pybamm.ModelError(
                    "Cannot solve empty model, use `pybamm.DummySolver` instead"
                )

        # t_eval can only be None if the solver is an algebraic solver. In that case
        # set it to 0
        if t_eval is None:
            if self.algebraic_solver is True:
                t_eval = np.array([0])
            else:
                raise ValueError("t_eval cannot be None")

        # If t_eval is provided as [t0, tf] return the solution at 100 points
        elif isinstance(t_eval, list):
            if len(t_eval) == 1 and self.algebraic_solver is True:
                t_eval = np.array(t_eval)
            elif len(t_eval) != 2:
                raise pybamm.SolverError(
                    "'t_eval' can be provided as an array of times at which to "
                    "return the solution, or as a list [t0, tf] where t0 is the "
                    "initial time and tf is the final time, but has been provided "
                    "as a list of length {}.".format(len(t_eval))
                )
            else:
                t_eval = np.linspace(t_eval[0], t_eval[-1], 100)

        # Make sure t_eval is monotonic
        if (np.diff(t_eval) < 0).any():
            raise pybamm.SolverError("t_eval must increase monotonically")

        # Set up inputs
        #
        # Argument "inputs" can be either a list of input dicts or
        # a single dict. The remaining of this function is only working
        # with variable "input_list", which is a list of dictionaries.
        # If "inputs" is a single dict, "inputs_list" is a list of only one dict.
        inputs_list = inputs if isinstance(inputs, list) else [inputs]
        model_inputs_list = [
            self._set_up_model_inputs(model, inputs) for inputs in inputs_list
        ]

        # Cannot use multiprocessing with model in "jax" format
        if (len(inputs_list) > 1) and model.convert_to_format == "jax":
            raise pybamm.SolverError(
                "Cannot solve list of inputs with multiprocessing "
                'when model in format "jax".'
            )

        # Check that calculate_sensitivites have not been updated
        calculate_sensitivities_list.sort()
        if not hasattr(model, "calculate_sensitivities"):
            model.calculate_sensitivities = []
        model.calculate_sensitivities.sort()
        if calculate_sensitivities_list != model.calculate_sensitivities:
            self._model_set_up.pop(model, None)
            # CasadiSolver caches its integrators using model, so delete this too
            if isinstance(self, pybamm.CasadiSolver):
                self.integrators.pop(model, None)

        # save sensitivity parameters so we can identify them later on
        # (FYI: this is used in the Solution class)
        model.calculate_sensitivities = calculate_sensitivities_list

        # Set up (if not done already)
        timer = pybamm.Timer()
        if model not in self._model_set_up:
            if len(self._model_set_up) > 0:
                existing_model = next(iter(self._model_set_up))
                raise RuntimeError(
                    "This solver has already been initialised for model "
                    f'"{existing_model.name}". Please create a separate '
                    "solver for this model"
                )
            # It is assumed that when len(inputs_list) > 1, model set
            # up (initial condition, time-scale and length-scale) does
            # not depend on input parameters. Thefore only `model_inputs[0]`
            # is passed to `set_up`.
            # See https://github.com/pybamm-team/PyBaMM/pull/1261
            self.set_up(model, model_inputs_list[0], t_eval)
            self._model_set_up.update(
                {model: {"initial conditions": model.concatenated_initial_conditions}}
            )
        else:
            ics_set_up = self._model_set_up[model]["initial conditions"]
            # Check that initial conditions have not been updated
            if ics_set_up != model.concatenated_initial_conditions:
                if self.algebraic_solver is True:
                    # For an algebraic solver, we don't need to set up the initial
                    # conditions function and we can just evaluate
                    # model.concatenated_initial_conditions
                    model.y0 = model.concatenated_initial_conditions.evaluate()
                else:
                    # If the new initial conditions are different
                    # and cannot be evaluated directly, set up again
                    self.set_up(model, model_inputs_list[0], t_eval, ics_only=True)
                self._model_set_up[model][
                    "initial conditions"
                ] = model.concatenated_initial_conditions

        set_up_time = timer.time()
        timer.reset()

        # (Re-)calculate consistent initial conditions
        # Assuming initial conditions do not depend on input parameters
        # when len(inputs_list) > 1, only `model_inputs_list[0]`
        # is passed to `_set_initial_conditions`.
        # See https://github.com/pybamm-team/PyBaMM/pull/1261
        if len(inputs_list) > 1:
            all_inputs_names = set(
                itertools.chain.from_iterable(
                    [model_inputs.keys() for model_inputs in model_inputs_list]
                )
            )
            initial_conditions_node_names = set(
                [it.name for it in model.concatenated_initial_conditions.pre_order()]
            )
            if all_inputs_names.issubset(initial_conditions_node_names):
                raise pybamm.SolverError(
                    "Input parameters cannot appear in expression "
                    "for initial conditions."
                )

        self._set_initial_conditions(
<<<<<<< HEAD
            model, t_eval[0], ext_and_inputs_list[0], update_rhs=True
=======
            model, t_eval_dimensionless[0], model_inputs_list[0], update_rhs=True
>>>>>>> 3ce54390
        )

        # Check initial conditions don't violate events
        self._check_events_with_initial_conditions(
<<<<<<< HEAD
            t_eval, model, ext_and_inputs_list[0]
=======
            t_eval_dimensionless, model, model_inputs_list[0]
>>>>>>> 3ce54390
        )

        # Process discontinuities
        (
            start_indices,
            end_indices,
            t_eval,
        ) = self._get_discontinuity_start_end_indices(model, inputs, t_eval)

        # Integrate separately over each time segment and accumulate into the solution
        # object, restarting the solver at each discontinuity (and recalculating a
        # consistent state afterwards if a DAE)
        old_y0 = model.y0
        solutions = None
        for start_index, end_index in zip(start_indices, end_indices):
            pybamm.logger.verbose(
                "Calling solver for {} < t < {}".format(
                    t_eval[start_index],
                    t_eval[end_index - 1],
                )
            )
            ninputs = len(model_inputs_list)
            if ninputs == 1:
                new_solution = self._integrate(
                    model,
<<<<<<< HEAD
                    t_eval[start_index:end_index],
                    ext_and_inputs_list[0],
=======
                    t_eval_dimensionless[start_index:end_index],
                    model_inputs_list[0],
>>>>>>> 3ce54390
                )
                new_solutions = [new_solution]
            else:
                with mp.Pool(processes=nproc) as p:
                    new_solutions = p.starmap(
                        self._integrate,
                        zip(
                            [model] * ninputs,
<<<<<<< HEAD
                            [t_eval[start_index:end_index]] * ninputs,
                            ext_and_inputs_list,
=======
                            [t_eval_dimensionless[start_index:end_index]] * ninputs,
                            model_inputs_list,
>>>>>>> 3ce54390
                        ),
                    )
                    p.close()
                    p.join()
            # Setting the solve time for each segment.
            # pybamm.Solution.__add__ assumes attribute solve_time.
            solve_time = timer.time()
            for sol in new_solutions:
                sol.solve_time = solve_time
            if start_index == start_indices[0]:
                solutions = [sol for sol in new_solutions]
            else:
                for i, new_solution in enumerate(new_solutions):
                    solutions[i] = solutions[i] + new_solution

            if solutions[0].termination != "final time":
                break

            if end_index != len(t_eval):
                # setup for next integration subsection
                last_state = solutions[0].y[:, -1]
                # update y0 (for DAE solvers, this updates the initial guess for the
                # rootfinder)
                model.y0 = last_state
                if len(model.algebraic) > 0:
                    model.y0 = self.calculate_consistent_state(
<<<<<<< HEAD
                        model, t_eval[end_index], ext_and_inputs_list[0]
=======
                        model, t_eval_dimensionless[end_index], model_inputs_list[0]
>>>>>>> 3ce54390
                    )
        solve_time = timer.time()

        for i, solution in enumerate(solutions):
            # Check if extrapolation occurred
            self.check_extrapolation(solution, model.events)
            # Identify the event that caused termination and update the solution to
            # include the event time and state
            solutions[i], termination = self.get_termination_reason(
                solution, model.events
            )
            # Assign times
            solutions[i].set_up_time = set_up_time
            # all solutions get the same solve time, but their integration time
            # will be different (see https://github.com/pybamm-team/PyBaMM/pull/1261)
            solutions[i].solve_time = solve_time

        # Restore old y0
        model.y0 = old_y0

        # Report times
        if len(solutions) == 1:
            pybamm.logger.info("Finish solving {} ({})".format(model.name, termination))
            pybamm.logger.info(
                (
                    "Set-up time: {}, Solve time: {} (of which integration time: {}), "
                    "Total time: {}"
                ).format(
                    solutions[0].set_up_time,
                    solutions[0].solve_time,
                    solutions[0].integration_time,
                    solutions[0].total_time,
                )
            )
        else:
            pybamm.logger.info("Finish solving {} for all inputs".format(model.name))
            pybamm.logger.info(
                ("Set-up time: {}, Solve time: {}, Total time: {}").format(
                    solutions[0].set_up_time,
                    solutions[0].solve_time,
                    solutions[0].total_time,
                )
            )

        # Raise error if solutions[0] only contains one timestep (except for algebraic
        # solvers, where we may only expect one time in the solution)
        if (
            self.algebraic_solver is False
            and len(solutions[0].all_ts) == 1
            and len(solutions[0].all_ts[0]) == 1
        ):
            raise pybamm.SolverError(
                "Solution time vector has length 1. "
                "Check whether simulation terminated too early."
            )

        # Return solution(s)
        if ninputs == 1:
            return solutions[0]
        else:
            return solutions

    def _get_discontinuity_start_end_indices(self, model, inputs, t_eval):
        if model.discontinuity_events_eval == []:
            pybamm.logger.verbose("No discontinuity events found")
            return [0], [len(t_eval)], t_eval

        # Calculate discontinuities
        discontinuities = [
            # Assuming that discontinuities do not depend on
            # input parameters when len(input_list) > 1, only
            # `inputs` is passed to `evaluate`.
            # See https://github.com/pybamm-team/PyBaMM/pull/1261
            event.expression.evaluate(inputs=inputs)
            for event in model.discontinuity_events_eval
        ]

        # make sure they are increasing in time
        discontinuities = sorted(discontinuities)

        # remove any identical discontinuities
        discontinuities = [
            v
            for i, v in enumerate(discontinuities)
            if (
                i == len(discontinuities) - 1
                or discontinuities[i] < discontinuities[i + 1]
            )
            and v > 0
        ]

        # remove any discontinuities after end of t_eval
        discontinuities = [v for v in discontinuities if v < t_eval[-1]]

        pybamm.logger.verbose(
            "Discontinuity events found at t = {}".format(discontinuities)
        )
        if isinstance(inputs, list):
            raise pybamm.SolverError(
                "Cannot solve for a list of input parameters"
                " sets with discontinuities"
            )

        # insert time points around discontinuities in t_eval
        # keep track of sub sections to integrate by storing start and end indices
        start_indices = [0]
        end_indices = []
        eps = sys.float_info.epsilon
        for dtime in discontinuities:
            dindex = np.searchsorted(t_eval, dtime, side="left")
            end_indices.append(dindex + 1)
            start_indices.append(dindex + 1)
            if dtime * (1 - eps) < t_eval[dindex] < dtime * (1 + eps):
                t_eval[dindex] *= 1 + eps
                t_eval = np.insert(t_eval, dindex, dtime * (1 - eps))
            else:
                t_eval = np.insert(
                    t_eval, dindex, [dtime * (1 - eps), dtime * (1 + eps)]
                )
        end_indices.append(len(t_eval))

        return start_indices, end_indices, t_eval

    def _check_events_with_initial_conditions(self, t_eval, model, inputs_dict):
        num_terminate_events = len(model.terminate_events_eval)
        if num_terminate_events == 0:
            return

        if model.convert_to_format == "casadi":
            inputs = casadi.vertcat(*[x for x in inputs_dict.values()])

        events_eval = [None] * num_terminate_events
        for idx, event in enumerate(model.terminate_events_eval):
            if model.convert_to_format == "casadi":
                event_eval = event(t_eval[0], model.y0, inputs)
            elif model.convert_to_format in ["python", "jax"]:
                event_eval = event(t=t_eval[0], y=model.y0, inputs=inputs_dict)
            events_eval[idx] = event_eval

        events_eval = np.array(events_eval)
        if any(events_eval < 0):
            # find the events that were triggered by initial conditions
            termination_events = [
                x for x in model.events if x.event_type == pybamm.EventType.TERMINATION
            ]
            idxs = np.where(events_eval < 0)[0]
            event_names = [termination_events[idx].name for idx in idxs]
            raise pybamm.SolverError(
                f"Events {event_names} are non-positive at initial conditions"
            )

    def step(
        self,
        old_solution,
        model,
        dt,
        npts=2,
        inputs=None,
        save=True,
    ):
        """
        Step the solution of the model forward by a given time increment. The
        first time this method is called it executes the necessary setup by
        calling `self.set_up(model)`.

        Parameters
        ----------
        old_solution : :class:`pybamm.Solution` or None
            The previous solution to be added to. If `None`, a new solution is created.
        model : :class:`pybamm.BaseModel`
            The model whose solution to calculate. Must have attributes rhs and
            initial_conditions
        dt : numeric type
            The timestep (in seconds) over which to step the solution
        npts : int, optional
            The number of points at which the solution will be returned during
            the step dt. default is 2 (returns the solution at t0 and t0 + dt).
        inputs : dict, optional
            Any input parameters to pass to the model when solving
        save : bool
            Turn on to store the solution of all previous timesteps

        Raises
        ------
        :class:`pybamm.ModelError`
            If an empty model is passed (`model.rhs = {}` and `model.algebraic = {}` and
            `model.variables = {}`)

        """
        if old_solution is None:
            old_solution = pybamm.EmptySolution()

        if not (
            isinstance(old_solution, pybamm.EmptySolution)
            or old_solution.termination == "final time"
            or "[experiment]" in old_solution.termination
        ):
            # Return same solution as an event has already been triggered
            # With hack to allow stepping past experiment current / voltage cut-off
            return old_solution

        # Make sure model isn't empty
        if len(model.rhs) == 0 and len(model.algebraic) == 0:
            if not isinstance(self, pybamm.DummySolver):
                raise pybamm.ModelError(
                    "Cannot step empty model, use `pybamm.DummySolver` instead"
                )

        # Make sure dt is positive
        if dt <= 0:
            raise pybamm.SolverError("Step time must be positive")

        # Set timer
        timer = pybamm.Timer()

        # Set up inputs
        model_inputs = self._set_up_model_inputs(model, inputs)

        t = old_solution.t[-1]

        first_step_this_model = False
        if model not in self._model_set_up:
            first_step_this_model = True
            if len(self._model_set_up) > 0:
                existing_model = next(iter(self._model_set_up))
                raise RuntimeError(
                    "This solver has already been initialised for model "
                    f'"{existing_model.name}". Please create a separate '
                    "solver for this model"
                )
            self.set_up(model, model_inputs)
            self._model_set_up.update(
                {model: {"initial conditions": model.concatenated_initial_conditions}}
            )

        if (
            isinstance(old_solution, pybamm.EmptySolution)
            and old_solution.termination is None
        ):
            pybamm.logger.verbose(
                "Start stepping {} with {}".format(model.name, self.name)
            )

        if isinstance(old_solution, pybamm.EmptySolution):
            if not first_step_this_model:
                # reset y0 to original initial conditions
                self.set_up(model, model_inputs, ics_only=True)
        else:
            if old_solution.all_models[-1] == model:
                # initialize with old solution
                model.y0 = old_solution.all_ys[-1][:, -1]
            else:
                _, concatenated_initial_conditions = model.set_initial_conditions_from(
                    old_solution, return_type="ics"
                )
                model.y0 = concatenated_initial_conditions.evaluate(
                    0, inputs=model_inputs
                )

        set_up_time = timer.time()

        # (Re-)calculate consistent initial conditions
        self._set_initial_conditions(model, t, model_inputs, update_rhs=False)

        # Calculate t_eval
        t_eval = np.linspace(t, t + dt, npts)

        # Check initial conditions don't violate events
        self._check_events_with_initial_conditions(t_eval, model, model_inputs)

        # Step
        pybamm.logger.verbose("Stepping for {:.0f} < t < {:.0f}".format(t, (t + dt)))
        timer.reset()
        solution = self._integrate(model, t_eval, model_inputs)
        solution.solve_time = timer.time()

        # Check if extrapolation occurred
        self.check_extrapolation(solution, model.events)

        # Identify the event that caused termination and update the solution to
        # include the event time and state
        solution, termination = self.get_termination_reason(solution, model.events)

        # Assign setup time
        solution.set_up_time = set_up_time

        # Report times
        pybamm.logger.verbose("Finish stepping {} ({})".format(model.name, termination))
        pybamm.logger.verbose(
            (
                "Set-up time: {}, Step time: {} (of which integration time: {}), "
                "Total time: {}"
            ).format(
                solution.set_up_time,
                solution.solve_time,
                solution.integration_time,
                solution.total_time,
            )
        )

        # Return solution
        if save is False:
            return solution
        else:
            return old_solution + solution

    def get_termination_reason(self, solution, events):
        """
        Identify the cause for termination. In particular, if the solver terminated
        due to an event, (try to) pinpoint which event was responsible. If an event
        occurs the event time and state are added to the solution object.
        Note that the current approach (evaluating all the events and then finding which
        one is smallest at the final timestep) is pretty crude, but is the easiest one
        that works for all the different solvers.

        Parameters
        ----------
        solution : :class:`pybamm.Solution`
            The solution object
        events : dict
            Dictionary of events
        """
        termination_events = [
            x for x in events if x.event_type == pybamm.EventType.TERMINATION
        ]
        if solution.termination == "final time":
            return (
                solution,
                "the solver successfully reached the end of the integration interval",
            )
        elif solution.termination == "event":
            pybamm.logger.debug("Start post-processing events")
            if solution.closest_event_idx is not None:
                solution.termination = (
                    f"event: {termination_events[solution.closest_event_idx].name}"
                )
            else:
                # Get final event value
                final_event_values = {}

                for event in termination_events:
                    final_event_values[event.name] = event.expression.evaluate(
                        solution.t_event,
                        solution.y_event,
                        inputs=solution.all_inputs[-1],
                    )
                termination_event = min(final_event_values, key=final_event_values.get)

                # Check that it's actually an event
                if final_event_values[termination_event] > 0.1:  # pragma: no cover
                    # Hard to test this
                    raise pybamm.SolverError(
                        "Could not determine which event was triggered "
                        "(possibly due to NaNs)"
                    )
                # Add the event to the solution object
                solution.termination = "event: {}".format(termination_event)
            # Update t, y and inputs to include event time and state
            # Note: if the final entry of t is equal to the event time we skip
            # this (having duplicate entries causes an error later in ProcessedVariable)
            if solution.t_event != solution.all_ts[-1][-1]:
                event_sol = pybamm.Solution(
                    solution.t_event,
                    solution.y_event,
                    solution.all_models[-1],
                    solution.all_inputs[-1],
                    solution.t_event,
                    solution.y_event,
                    solution.termination,
                )
                event_sol.solve_time = 0
                event_sol.integration_time = 0
                solution = solution + event_sol

            pybamm.logger.debug("Finish post-processing events")
            return solution, solution.termination
        elif solution.termination == "success":
            return solution, solution.termination

    def check_extrapolation(self, solution, events):
        """
        Check if extrapolation occurred for any of the interpolants. Note that with the
        current approach (evaluating all the events at the solution times) some
        extrapolations might not be found if they only occurred for a small period of
        time.

        Parameters
        ----------
        solution : :class:`pybamm.Solution`
            The solution object
        events : dict
            Dictionary of events
        """
        extrap_events = []

        if any(
            event.event_type == pybamm.EventType.INTERPOLANT_EXTRAPOLATION
            for event in events
        ):
            last_state = solution.last_state
            t = last_state.all_ts[0][0]
            y = last_state.all_ys[0][:, 0]
            inputs = last_state.all_inputs[0]

            if isinstance(y, casadi.DM):
                y = y.full()
            for event in events:
                if event.event_type == pybamm.EventType.INTERPOLANT_EXTRAPOLATION:
                    if event.expression.evaluate(t, y, inputs=inputs) < self.extrap_tol:
                        extrap_events.append(event.name)

            if any(extrap_events):
                if self._on_extrapolation == "warn":
                    name = solution.all_models[-1].name
                    warnings.warn(
                        f"While solving {name} extrapolation occurred "
                        f"for {extrap_events}",
                        pybamm.SolverWarning,
                    )
                    # Add the event dictionaryto the solution object
                    solution.extrap_events = extrap_events
                elif self._on_extrapolation == "error":
                    raise pybamm.SolverError(
                        "Solver failed because the following "
                        f"interpolation bounds were exceeded: {extrap_events}. "
                        "You may need to provide additional interpolation points "
                        "outside these bounds."
                    )

    def _set_up_model_inputs(self, model, inputs):
        """Set up input parameters"""
        inputs = inputs or {}

        # Go through all input parameters that can be found in the model
        # Only keep the ones that are actually used in the model
        # If any of them are *not* provided by "inputs", raise an error
        inputs_in_model = {}
        for input_param in model.input_parameters:
            name = input_param.name
            if name in inputs:
                inputs_in_model[name] = inputs[name]
            else:
                raise pybamm.SolverError(f"No value provided for input '{name}'")
        inputs = inputs_in_model

        ordered_inputs_names = list(inputs.keys())
        ordered_inputs_names.sort()
        ordered_inputs = {name: inputs[name] for name in ordered_inputs_names}

        return ordered_inputs


def process(symbol, name, vars_for_processing, use_jacobian=None):
    """
    Parameters
    ----------
    symbol: :class:`pybamm.Symbol`
        expression tree to convert
    name: str
        function evaluators created will have this base name
    use_jacobian: bool, optional
        wether to return jacobian functions

    Returns
    -------
    func: :class:`pybamm.EvaluatorPython` or
            :class:`pybamm.EvaluatorJax` or
            :class:`casadi.Function`
        evaluator for the function $f(y, t, p)$ given by `symbol`

    jac: :class:`pybamm.EvaluatorPython` or
            :class:`pybamm.EvaluatorJaxJacobian` or
            :class:`casadi.Function`
        evaluator for the jacobian $\frac{\partial f}{\partial y}$
        of the function given by `symbol`

    jacp: :class:`pybamm.EvaluatorPython` or
            :class:`pybamm.EvaluatorJaxSensitivities` or
            :class:`casadi.Function`
        evaluator for the parameter sensitivities
        $\frac{\partial f}{\partial p}$
        of the function given by `symbol`

    jac_action: :class:`pybamm.EvaluatorPython` or
            :class:`pybamm.EvaluatorJax` or
            :class:`casadi.Function`
        evaluator for product of the jacobian with a vector $v$,
        i.e. $\frac{\partial f}{\partial y} * v$
    """

    def report(string):
        # don't log event conversion
        if "event" not in string:
            pybamm.logger.verbose(string)

    model = vars_for_processing["model"]

    if use_jacobian is None:
        use_jacobian = model.use_jacobian

    if model.convert_to_format == "jax":
        report(f"Converting {name} to jax")
        func = pybamm.EvaluatorJax(symbol)
        jacp = None
        if model.calculate_sensitivities:
            report(
                (
                    f"Calculating sensitivities for {name} with respect "
                    f"to parameters {model.calculate_sensitivities} using jax"
                )
            )
            jacp = func.get_sensitivities()
        if use_jacobian:
            report(f"Calculating jacobian for {name} using jax")
            jac = func.get_jacobian()
            jac_action = func.get_jacobian_action()
        else:
            jac = None
            jac_action = None

    elif model.convert_to_format != "casadi":
        y = vars_for_processing["y"]
        jacobian = vars_for_processing["jacobian"]
        # Process with pybamm functions, converting
        # to python evaluator
        if model.calculate_sensitivities:
            report(
                (
                    f"Calculating sensitivities for {name} with respect "
                    f"to parameters {model.calculate_sensitivities}"
                )
            )
            jacp_dict = {
                p: symbol.diff(pybamm.InputParameter(p))
                for p in model.calculate_sensitivities
            }

            report(f"Converting sensitivities for {name} to python")
            jacp_dict = {
                p: pybamm.EvaluatorPython(jacp) for p, jacp in jacp_dict.items()
            }

            # jacp should be a function that returns a dict of sensitivities
            def jacp(*args, **kwargs):
                return {k: v(*args, **kwargs) for k, v in jacp_dict.items()}

        else:
            jacp = None

        if use_jacobian:
            report(f"Calculating jacobian for {name}")
            jac = jacobian.jac(symbol, y)
            report(f"Converting jacobian for {name} to python")
            jac = pybamm.EvaluatorPython(jac)
            # cannot do jacobian action efficiently for now
            jac_action = None
        else:
            jac = None
            jac_action = None

        report(f"Converting {name} to python")
        func = pybamm.EvaluatorPython(symbol)

    else:
        t_casadi = vars_for_processing["t_casadi"]
        y_casadi = vars_for_processing["y_casadi"]
        p_casadi = vars_for_processing["p_casadi"]
        y_and_S = vars_for_processing["y_and_S"]
        p_casadi_stacked = vars_for_processing["p_casadi_stacked"]
        calculate_sensitivities_explicit = vars_for_processing[
            "calculate_sensitivities_explicit"
        ]
        # Process with CasADi
        report(f"Converting {name} to CasADi")
        casadi_expression = symbol.to_casadi(t_casadi, y_casadi, inputs=p_casadi)
        # Add sensitivity vectors to the rhs and algebraic equations
        jacp = None
        if calculate_sensitivities_explicit:
            # The formulation is as per Park, S., Kato, D., Gima, Z., Klein, R.,
            # & Moura, S. (2018).  Optimal experimental design for
            # parameterization of an electrochemical lithium-ion battery model.
            # Journal of The Electrochemical Society, 165(7), A1309.". See #1100
            # for details
            pS_casadi_stacked = vars_for_processing["pS_casadi_stacked"]
            y_diff = vars_for_processing["y_diff"]
            y_alg = vars_for_processing["y_alg"]
            S_x = vars_for_processing["S_x"]
            S_z = vars_for_processing["S_z"]

            if name == "RHS" and model.len_rhs > 0:
                report(
                    "Creating explicit forward sensitivity equations "
                    "for rhs using CasADi"
                )
                df_dx = casadi.jacobian(casadi_expression, y_diff)
                df_dp = casadi.jacobian(casadi_expression, pS_casadi_stacked)
                S_x_mat = S_x.reshape((model.len_rhs, pS_casadi_stacked.shape[0]))
                if model.len_alg == 0:
                    S_rhs = (df_dx @ S_x_mat + df_dp).reshape((-1, 1))
                else:
                    df_dz = casadi.jacobian(casadi_expression, y_alg)
                    S_z_mat = S_z.reshape((model.len_alg, pS_casadi_stacked.shape[0]))
                    S_rhs = (df_dx @ S_x_mat + df_dz @ S_z_mat + df_dp).reshape((-1, 1))
                casadi_expression = casadi.vertcat(casadi_expression, S_rhs)
            if name == "algebraic" and model.len_alg > 0:
                report(
                    "Creating explicit forward sensitivity equations "
                    "for algebraic using CasADi"
                )
                dg_dz = casadi.jacobian(casadi_expression, y_alg)
                dg_dp = casadi.jacobian(casadi_expression, pS_casadi_stacked)
                S_z_mat = S_z.reshape((model.len_alg, pS_casadi_stacked.shape[0]))
                if model.len_rhs == 0:
                    S_alg = (dg_dz @ S_z_mat + dg_dp).reshape((-1, 1))
                else:
                    dg_dx = casadi.jacobian(casadi_expression, y_diff)
                    S_x_mat = S_x.reshape((model.len_rhs, pS_casadi_stacked.shape[0]))
                    S_alg = (dg_dx @ S_x_mat + dg_dz @ S_z_mat + dg_dp).reshape((-1, 1))
                casadi_expression = casadi.vertcat(casadi_expression, S_alg)
            if name == "initial_conditions":
                if model.len_rhs == 0 or model.len_alg == 0:
                    S_0 = casadi.jacobian(casadi_expression, pS_casadi_stacked).reshape(
                        (-1, 1)
                    )
                    casadi_expression = casadi.vertcat(casadi_expression, S_0)
                else:
                    x0 = casadi_expression[: model.len_rhs]
                    z0 = casadi_expression[model.len_rhs :]
                    Sx_0 = casadi.jacobian(x0, pS_casadi_stacked).reshape((-1, 1))
                    Sz_0 = casadi.jacobian(z0, pS_casadi_stacked).reshape((-1, 1))
                    casadi_expression = casadi.vertcat(x0, Sx_0, z0, Sz_0)
        elif model.calculate_sensitivities:
            report(
                (
                    f"Calculating sensitivities for {name} with respect "
                    f"to parameters {model.calculate_sensitivities} using "
                    "CasADi"
                )
            )
            # WARNING, jacp for convert_to_format=casadi does not return a dict
            # instead it returns multiple return values, one for each param
            # TODO: would it be faster to do the jacobian wrt pS_casadi_stacked?
            jacp = casadi.Function(
                name + "_jacp",
                [t_casadi, y_and_S, p_casadi_stacked],
                [
                    casadi.densify(casadi.jacobian(casadi_expression, p_casadi[pname]))
                    for pname in model.calculate_sensitivities
                ],
            )

        if use_jacobian:
            report(f"Calculating jacobian for {name} using CasADi")
            jac_casadi = casadi.jacobian(casadi_expression, y_and_S)
            jac = casadi.Function(
                name + "_jac",
                [t_casadi, y_and_S, p_casadi_stacked],
                [jac_casadi],
            )

            v = casadi.MX.sym(
                "v",
                model.len_rhs_and_alg + model.len_rhs_sens + model.len_alg_sens,
            )
            jac_action_casadi = casadi.densify(
                casadi.jtimes(casadi_expression, y_and_S, v)
            )
            jac_action = casadi.Function(
                name + "_jac_action",
                [t_casadi, y_and_S, p_casadi_stacked, v],
                [jac_action_casadi],
            )
        else:
            jac = None
            jac_action = None

        func = casadi.Function(
            name, [t_casadi, y_and_S, p_casadi_stacked], [casadi_expression]
        )

    return func, jac, jacp, jac_action<|MERGE_RESOLUTION|>--- conflicted
+++ resolved
@@ -810,21 +810,11 @@
                 )
 
         self._set_initial_conditions(
-<<<<<<< HEAD
-            model, t_eval[0], ext_and_inputs_list[0], update_rhs=True
-=======
-            model, t_eval_dimensionless[0], model_inputs_list[0], update_rhs=True
->>>>>>> 3ce54390
+            model, t_eval[0], model_inputs_list[0], update_rhs=True
         )
 
         # Check initial conditions don't violate events
-        self._check_events_with_initial_conditions(
-<<<<<<< HEAD
-            t_eval, model, ext_and_inputs_list[0]
-=======
-            t_eval_dimensionless, model, model_inputs_list[0]
->>>>>>> 3ce54390
-        )
+        self._check_events_with_initial_conditions(t_eval, model, model_inputs_list[0])
 
         # Process discontinuities
         (
@@ -849,13 +839,8 @@
             if ninputs == 1:
                 new_solution = self._integrate(
                     model,
-<<<<<<< HEAD
                     t_eval[start_index:end_index],
-                    ext_and_inputs_list[0],
-=======
-                    t_eval_dimensionless[start_index:end_index],
                     model_inputs_list[0],
->>>>>>> 3ce54390
                 )
                 new_solutions = [new_solution]
             else:
@@ -864,13 +849,8 @@
                         self._integrate,
                         zip(
                             [model] * ninputs,
-<<<<<<< HEAD
                             [t_eval[start_index:end_index]] * ninputs,
-                            ext_and_inputs_list,
-=======
-                            [t_eval_dimensionless[start_index:end_index]] * ninputs,
                             model_inputs_list,
->>>>>>> 3ce54390
                         ),
                     )
                     p.close()
@@ -897,11 +877,7 @@
                 model.y0 = last_state
                 if len(model.algebraic) > 0:
                     model.y0 = self.calculate_consistent_state(
-<<<<<<< HEAD
-                        model, t_eval[end_index], ext_and_inputs_list[0]
-=======
-                        model, t_eval_dimensionless[end_index], model_inputs_list[0]
->>>>>>> 3ce54390
+                        model, t_eval[end_index], model_inputs_list[0]
                     )
         solve_time = timer.time()
 
