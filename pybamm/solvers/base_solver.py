--- conflicted
+++ resolved
@@ -170,7 +170,6 @@
                 )
 
         inputs = inputs or {}
-        inputs_stacked = casadi.vertcat(*[p for p in inputs.values()])
 
         # Set model timescale
         model.timescale_eval = model.timescale.evaluate(inputs=inputs)
@@ -290,7 +289,6 @@
         model.init_eval = init_eval
         model.y0 = init_eval(inputs)
 
-<<<<<<< HEAD
         if not ics_only:
             # Check for heaviside and modulo functions in rhs and algebraic and add
             # discontinuity events if these exist.
@@ -366,8 +364,6 @@
             algebraic, algebraic_eval, jac_algebraic = process(
                 model.concatenated_algebraic, "algebraic"
             )
-
-            # Process events based on type
             casadi_terminate_events = []
             terminate_events_eval = []
             interpolant_extrapolation_events_eval = []
@@ -377,17 +373,19 @@
                     # discontinuity events are evaluated before the solver is called,
                     # so don't need to process them
                     discontinuity_events_eval.append(event)
-                else:
-                    event_eval = process(event.expression, "event", use_jacobian=False)[
-                        1
-                    ]
-                    if event.event_type == pybamm.EventType.SWITCH:
+                elif event.event_type == pybamm.EventType.SWITCH:
+                    if (
+                        isinstance(self, pybamm.CasadiSolver)
+                        and self.mode == "fast with events"
+                        and model.algebraic != {}
+                    ):
                         # Save some events to casadi_terminate_events for the 'fast with
                         # events' mode of the casadi solver
+                        # We only need to do this if the model is a DAE model
                         # see #1082
                         k = 20
                         init_sign = float(
-                            np.sign(event_eval(0, model.y0, inputs_stacked))
+                            np.sign(event.evaluate(0, model.y0.full(), inputs=inputs))
                         )
                         # We create a sigmoid for each event which will multiply the
                         # rhs. Doing * 2 - 1 ensures that when the event is crossed,
@@ -398,10 +396,16 @@
                             pybamm.sigmoid(0, init_sign * event.expression, k) * 2 - 1
                         )
                         event_casadi = process(
-                            event_sigmoid, "event", use_jacobian=False
+                            event_sigmoid, f"event_{n}", use_jacobian=False
                         )[0]
+                        # use the actual casadi object as this will go into the rhs
                         casadi_terminate_events.append(event_casadi)
-                    elif event.event_type == pybamm.EventType.TERMINATION:
+                else:
+                    # use the function call
+                    event_eval = process(
+                        event.expression, f"event_{n}", use_jacobian=False
+                    )[1]
+                    if event.event_type == pybamm.EventType.TERMINATION:
                         terminate_events_eval.append(event_eval)
                     elif event.event_type == pybamm.EventType.INTERPOLANT_EXTRAPOLATION:
                         interpolant_extrapolation_events_eval.append(event_eval)
@@ -445,89 +449,6 @@
             else:
                 all_states = pybamm.NumpyConcatenation(
                     model.concatenated_rhs, model.concatenated_algebraic
-=======
-        # Process rhs, algebraic and event expressions
-        rhs, rhs_eval, jac_rhs = process(model.concatenated_rhs, "RHS")
-        algebraic, algebraic_eval, jac_algebraic = process(
-            model.concatenated_algebraic, "algebraic"
-        )
-
-        # Calculate initial conditions
-        model.y0 = init_eval(inputs)
-
-        casadi_terminate_events = []
-        terminate_events_eval = []
-        interpolant_extrapolation_events_eval = []
-        discontinuity_events_eval = []
-        for n, event in enumerate(model.events):
-            if event.event_type == pybamm.EventType.DISCONTINUITY:
-                # discontinuity events are evaluated before the solver is called,
-                # so don't need to process them
-                discontinuity_events_eval.append(event)
-            elif event.event_type == pybamm.EventType.SWITCH:
-                if (
-                    isinstance(self, pybamm.CasadiSolver)
-                    and self.mode == "fast with events"
-                    and model.algebraic != {}
-                ):
-                    # Save some events to casadi_terminate_events for the 'fast with
-                    # events' mode of the casadi solver
-                    # We only need to do this if the model is a DAE model
-                    # see #1082
-                    k = 20
-                    init_sign = float(
-                        np.sign(event.evaluate(0, model.y0.full(), inputs=inputs))
-                    )
-                    # We create a sigmoid for each event which will multiply the
-                    # rhs. Doing * 2 - 1 ensures that when the event is crossed,
-                    # the sigmoid is zero. Hence the rhs is zero and the solution
-                    # stays constant for the rest of the simulation period
-                    # We can then cut off the part after the event was crossed
-                    event_sigmoid = (
-                        pybamm.sigmoid(0, init_sign * event.expression, k) * 2 - 1
-                    )
-                    event_casadi = process(
-                        event_sigmoid, f"event_{n}", use_jacobian=False
-                    )[0]
-                    # use the actual casadi object as this will go into the rhs
-                    casadi_terminate_events.append(event_casadi)
-            else:
-                # use the function call
-                event_eval = process(
-                    event.expression, f"event_{n}", use_jacobian=False
-                )[1]
-                if event.event_type == pybamm.EventType.TERMINATION:
-                    terminate_events_eval.append(event_eval)
-                elif event.event_type == pybamm.EventType.INTERPOLANT_EXTRAPOLATION:
-                    interpolant_extrapolation_events_eval.append(event_eval)
-
-        # Add the solver attributes
-        model.init_eval = init_eval
-        model.rhs_eval = rhs_eval
-        model.algebraic_eval = algebraic_eval
-        model.jac_algebraic_eval = jac_algebraic
-        model.casadi_terminate_events = casadi_terminate_events
-        model.terminate_events_eval = terminate_events_eval
-        model.discontinuity_events_eval = discontinuity_events_eval
-        model.interpolant_extrapolation_events_eval = (
-            interpolant_extrapolation_events_eval
-        )
-
-        # Save CasADi functions for the CasADi solver
-        # Note: when we pass to casadi the ode part of the problem must be in explicit
-        # form so we pre-multiply by the inverse of the mass matrix
-        if isinstance(self.root_method, pybamm.CasadiAlgebraicSolver) or isinstance(
-            self, (pybamm.CasadiSolver, pybamm.CasadiAlgebraicSolver)
-        ):
-            # can use DAE solver to solve model with algebraic equations only
-            if len(model.rhs) > 0:
-                mass_matrix_inv = casadi.MX(model.mass_matrix_inv.entries)
-                explicit_rhs = mass_matrix_inv @ rhs(
-                    t_casadi, y_casadi, p_casadi_stacked
-                )
-                model.casadi_rhs = casadi.Function(
-                    "rhs", [t_casadi, y_casadi, p_casadi_stacked], [explicit_rhs]
->>>>>>> 05c091dc
                 )
                 # Process again, uses caching so should be quick
                 residuals_eval, jacobian_eval = process(all_states, "residuals")[1:]
@@ -1164,12 +1085,8 @@
             termination_event = min(final_event_values, key=final_event_values.get)
 
             # Check that it's actually an event
-<<<<<<< HEAD
-            if abs(final_event_values[termination_event]) > 0.1:
-=======
             if abs(final_event_values[termination_event]) > 0.1:  # pragma: no cover
                 # Hard to test this
->>>>>>> 05c091dc
                 raise pybamm.SolverError(
                     "Could not determine which event was triggered "
                     "(possibly due to NaNs)"
