# Contributing to PyBaMM

If you'd like to contribute to PyBaMM (thanks!), please have a look at the [guidelines below](#workflow).

If you're already familiar with our workflow, maybe have a quick look at the [pre-commit checks](#pre-commit-checks) directly below.

## Pre-commit checks

Before you commit any code, please perform the following checks:

- [All tests pass](#testing): `$ nox -s unit`
- [The documentation builds](#building-the-documentation): `$ nox -s docs`

### Installing and using pre-commit

`PyBaMM` uses a set of `pre-commit` hooks and the `pre-commit` bot to format and prettify the codebase. The hooks can be installed locally using -

```bash
pip install pre-commit
pre-commit install
```

This would run the checks every time a commit is created locally. The checks will only run on the files modified by that commit, but the checks can be triggered for all the files using -

```bash
pre-commit run --all-files
```

If you would like to skip the failing checks and push the code for further discussion, use the `--no-verify` option with `git commit`.

## Workflow

We use [GIT](https://en.wikipedia.org/wiki/Git) and [GitHub](https://en.wikipedia.org/wiki/GitHub) to coordinate our work. When making any kind of update, we try to follow the procedure below.

### A. Before you begin

1. Create an [issue](https://guides.github.com/features/issues/) where new proposals can be discussed before any coding is done.
2. Create a [branch](https://help.github.com/articles/creating-and-deleting-branches-within-your-repository/) of this repo (ideally on your own [fork](https://help.github.com/articles/fork-a-repo/)), where all changes will be made
3. Download the source code onto your local system, by [cloning](https://help.github.com/articles/cloning-a-repository/) the repository (or your fork of the repository).
4. [Install](https://docs.pybamm.org/en/latest/source/user_guide/installation/install-from-source.html) PyBaMM with the developer options.
5. [Test](#testing) if your installation worked, using the test script: `$ python run-tests.py --unit`.

You now have everything you need to start making changes!

### B. Writing your code

6. PyBaMM is developed in [Python](https://en.wikipedia.org/wiki/Python_(programming_language)), and makes heavy use of [NumPy](https://en.wikipedia.org/wiki/NumPy) (see also [NumPy for MatLab users](https://numpy.org/doc/stable/user/numpy-for-matlab-users.html) and [Python for R users](http://blog.hackerearth.com/how-can-r-users-learn-python-for-data-science)).
7. Make sure to follow our [coding style guidelines](#coding-style-guidelines).
8. Commit your changes to your branch with [useful, descriptive commit messages](https://chris.beams.io/posts/git-commit/): Remember these are publicly visible and should still make sense a few months ahead in time. While developing, you can keep using the GitHub issue you're working on as a place for discussion. [Refer to your commits](https://stackoverflow.com/questions/8910271/how-can-i-reference-a-commit-in-an-issue-comment-on-github) when discussing specific lines of code.
9. If you want to add a dependency on another library, or re-use code you found somewhere else, have a look at [these guidelines](#dependencies-and-reusing-code).

### C. Merging your changes with PyBaMM

10. [Test your code!](#testing)
11. PyBaMM has online documentation at http://docs.pybamm.org/. To make sure any new methods or classes you added show up there, please read the [documentation](#documentation) section.
12. If you added a major new feature, perhaps it should be showcased in an [example notebook](#example-notebooks).
13. When you feel your code is finished, or at least warrants serious discussion, run the [pre-commit checks](#pre-commit-checks) and then create a [pull request](https://help.github.com/articles/about-pull-requests/) (PR) on [PyBaMM's GitHub page](https://github.com/pybamm-team/PyBaMM).
14. Once a PR has been created, it will be reviewed by any member of the community. Changes might be suggested which you can make by simply adding new commits to the branch. When everything's finished, someone with the right GitHub permissions will merge your changes into PyBaMM main repository.

Finally, if you really, really, _really_ love developing PyBaMM, have a look at the current [project infrastructure](#infrastructure).

## Coding style guidelines

PyBaMM follows the [PEP8 recommendations](https://www.python.org/dev/peps/pep-0008/) for coding style. These are very common guidelines, and community tools have been developed to check how well projects implement them. We recommend using pre-commit hooks to check your code before committing it. See [installing and using pre-commit](#installing-and-using-pre-commit) section for more details.

### Ruff

We use [ruff](https://github.com/charliermarsh/ruff) to check our PEP8 adherence. To try this on your system, navigate to the PyBaMM directory in a console and type

```bash
python -m pip install pre-commit
pre-commit run ruff
```

ruff is configured inside the file `pre-commit-config.yaml`, allowing us to ignore some errors. If you think this should be added or removed, please submit an [issue](https://github.com/pybamm-team/PyBaMM/issues)

When you commit your changes they will be checked against ruff automatically (see [Pre-commit checks](#pre-commit-checks)).

### Naming

Naming is hard. In general, we aim for descriptive class, method, and argument names. Avoid abbreviations when possible without making names overly long, so `mean` is better than `mu`, but a class name like `MyClass` is fine.

Class names are CamelCase, and start with an upper case letter, for example `MyOtherClass`. Method and variable names are lower case, and use underscores for word separation, for example `x` or `iteration_count`.

## Dependencies and reusing code

While it's a bad idea for developers to "reinvent the wheel", it's important for users to get a _reasonably sized download and an easy install_. In addition, external libraries can sometimes cease to be supported, and when they contain bugs it might take a while before fixes become available as automatic downloads to PyBaMM users.
For these reasons, all dependencies in PyBaMM should be thought about carefully, and discussed on GitHub.

Direct inclusion of code from other packages is possible, as long as their license permits it and is compatible with ours, but again should be considered carefully and discussed in the group. Snippets from blogs and [stackoverflow](https://stackoverflow.com/) can often be included without attribution, but if they solve a particularly nasty problem (or are very hard to read) it's often a good idea to attribute (and document) them, by making a comment with a link in the source code.

### Separating dependencies

On the other hand... We _do_ want to compare several tools, to generate documentation, and to speed up development. For this reason, the dependency structure is split into 4 parts:

1. Core PyBaMM: A minimal set, including things like NumPy, SciPy, etc. All infrastructure should run against this set of dependencies, as well as any numerical methods we implement ourselves.
2. Extras: Other inference packages and their dependencies. Methods we don't want to implement ourselves, but do want to provide an interface to can have their dependencies added here.
3. Documentation generating code: Everything you need to generate and work on the docs.
4. Development code: Everything you need to do PyBaMM development (so all of the above packages, plus ruff and other testing tools).

Only 'core pybamm' is installed by default. The others have to be specified explicitly when running the installation command.

### Matplotlib

We use Matplotlib in PyBaMM, but with two caveats:

First, Matplotlib should only be used in plotting methods, and these should _never_ be called by other PyBaMM methods. So users who don't like Matplotlib will not be forced to use it in any way. Use in notebooks is OK and encouraged.

Second, Matplotlib should never be imported at the module level, but always inside methods. For example:

```
def plot_great_things(self, x, y, z):
    import matplotlib.pyplot as pl
    ...
```

This allows people to (1) use PyBaMM without ever importing Matplotlib and (2) configure Matplotlib's back-end in their scripts, which _must_ be done before e.g. `pyplot` is first imported.

## Testing

All code requires testing. We use the [unittest](https://docs.python.org/3.3/library/unittest.html) package for our tests. (These tests typically just check that the code runs without error, and so, are more _debugging_ than _testing_ in a strict sense. Nevertheless, they are very useful to have!)

We also use [pytest](https://docs.pytest.org/en/latest/) along with the [nbmake](https://github.com/treebeardtech/nbmake) and the [pytest-xdist](https://pypi.org/project/pytest-xdist/) plugins to test the example notebooks.

If you have `nox` installed, to run unit tests, type

```bash
nox -s unit
```

else, type

```bash
python run-tests.py --unit
```

### Writing tests

Every new feature should have its own test. To create ones, have a look at the `test` directory and see if there's a test for a similar method. Copy-pasting this is a good way to start.

Next, add some simple (and speedy!) tests of your main features. If these run without exceptions that's a good start! Next, check the output of your methods using any of these [assert methods](https://docs.python.org/3.3/library/unittest.html#assert-methods).

### Running more tests

The tests are divided into `unit` tests, whose aim is to check individual bits of code (e.g. discretising a gradient operator, or solving a simple ODE), and `integration` tests, which check how parts of the program interact as a whole (e.g. solving a full model).
If you want to check integration tests as well as unit tests, type

```bash
nox -s tests
```

When you commit anything to PyBaMM, these checks will also be run automatically (see [infrastructure](#infrastructure)).

### Testing the example notebooks

To test all the example notebooks in the `docs/source/examples/` folder with `pytest` and `nbmake`, type

```bash
nox -s examples
```

Alternatively, you may use `pytest` directly with the `--nbmake` flag:

```bash
pytest --nbmake
```

which runs all the notebooks in the `docs/source/examples/notebooks/` folder in parallel by default, using the `pytest-xdist` plugin.

Sometimes, debugging a notebook can be a hassle. To run a single notebook, pass the path to it to `pytest`:

```bash
pytest --nbmake docs/source/examples/notebooks/notebook-name.ipynb
```

or, alternatively, you can use posargs to pass the path to the notebook to `nox`. For example:

```bash
nox -s examples -- docs/source/examples/notebooks/notebook-name.ipynb
```

You may also test multiple notebooks this way. Passing the path to a folder will run all the notebooks in that folder:

```bash
nox -s examples -- docs/source/examples/notebooks/models/
```

You may also use an appropriate [glob pattern](https://www.malikbrowne.com/blog/a-beginners-guide-glob-patterns) to run all notebooks matching a particular folder or name pattern.

To edit the structure and how the Jupyter notebooks get rendered in the Sphinx documentation (using `nbsphinx`), install [Pandoc](https://pandoc.org/installing.html) on your system, either using `conda` (through the `conda-forge` channel)

```bash
conda install -c conda-forge pandoc
```

or refer to the [Pandoc installation instructions](https://pandoc.org/installing.html) specific to your platform.

### Testing the example scripts

To test all the example scripts in the `examples/` folder, type

```bash
nox -s scripts
```

### Debugging

Often, the code you write won't pass the tests straight away, at which stage it will become necessary to debug.
The key to successful debugging is to isolate the problem by finding the smallest possible example that causes the bug.
In practice, there are a few tricks to help you to do this, which we give below.
Once you've isolated the issue, it's a good idea to add a unit test that replicates this issue, so that you can easily check whether it's been fixed, and make sure that it's easily picked up if it crops up again.
This also means that, if you can't fix the bug yourself, it will be much easier to ask for help (by opening a [bug-report issue](https://github.com/pybamm-team/PyBaMM/issues/new?template=bug_report.md)).

1. Run individual test scripts instead of the whole test suite:

   ```bash
   python tests/unit/path/to/test
   ```

   You can also run an individual test from a particular script, e.g.

   ```bash
   python tests/unit/test_quick_plot.py TestQuickPlot.test_failure
   ```

   If you want to run several, but not all, the tests from a script, you can restrict which tests are run from a particular script by using the skipping decorator:

   ```python
   @unittest.skip("")
   def test_bit_of_code(self):
       ...
   ```

   or by just commenting out all the tests you don't want to run.
2. Set break points, either in your IDE or using the Python debugging module. To use the latter, add the following line where you want to set the break point

   ```python
   import ipdb

   ipdb.set_trace()
   ```

   This will start the [Python interactive debugger](https://gist.github.com/mono0926/6326015). If you want to be able to use magic commands from `ipython`, such as `%timeit`, then set

   ```python
   from IPython import embed

   embed()
   import ipdb

   ipdb.set_trace()
   ```

   at the break point instead.
   Figuring out where to start the debugger is the real challenge. Some good ways to set debugging break points are:

   1. Try-except blocks. Suppose the line `do_something_complicated()` is raising a `ValueError`. Then you can put a try-except block around that line as:

      ```python
      try:
          do_something_complicated()
      except ValueError:
          import ipdb

          ipdb.set_trace()
      ```

      This will start the debugger at the point where the `ValueError` was raised, and allow you to investigate further. Sometimes, it is more informative to put the try-except block further up the call stack than exactly where the error is raised.

   2. Warnings. If functions are raising warnings instead of errors, it can be hard to pinpoint where this is coming from. Here, you can use the `warnings` module to convert warnings to errors:

      ```python
      import warnings

      warnings.simplefilter("error")
      ```

      Then you can use a try-except block, as in a., but with, for example, `RuntimeWarning` instead of `ValueError`.

   3. Stepping through the expression tree. Most calls in PyBaMM are operations on [expression trees](https://github.com/pybamm-team/PyBaMM/blob/develop/docs/source/examples/notebooks/expression_tree/expression-tree.ipynb). To view an expression tree in ipython, you can use the `render` command:

      ```python
      expression_tree.render()
      ```

      You can then step through the expression tree, using the `children` attribute, to pinpoint exactly where a bug is coming from. For example, if `expression_tree.jac(y)` is failing, you can check `expression_tree.children[0].jac(y)`, then `expression_tree.children[0].children[0].jac(y)`, etc.

3. To isolate whether a bug is in a model, its Jacobian or its simplified version, you can set the `use_jacobian` and/or `use_simplify` attributes of the model to `False` (they are both `True` by default for most models).

4. If a model isn't giving the answer you expect, you can try comparing it to other models. For example, you can investigate parameter limits in which two models should give the same answer by setting some parameters to be small or zero. The `StandardOutputComparison` class can be used to compare some standard outputs from battery models.

5. To get more information about what is going on under the hood, and hence understand what is causing the bug, you can set the [logging](https://realpython.com/python-logging/) level to `DEBUG` by adding the following line to your test or script:

   ```python3
   pybamm.set_logging_level("DEBUG")
   ```
6. In models that inherit from `pybamm.BaseBatteryModel` (i.e. any battery model), you can use `self.process_parameters_and_discretise` to process a symbol and see what it will look like.

### Profiling

Sometimes, a bit of code will take much longer than you expect to run. In this case, you can set

```python
from IPython import embed

embed()
import ipdb

ipdb.set_trace()
```

as above, and then use some of the profiling tools. In order of increasing detail:

1. Simple timer. In ipython, the command

   ```
   %time command_to_time()
   ```

   tells you how long the line `command_to_time()` takes. You can use `%timeit` instead to run the command several times and obtain more accurate timings.
2. Simple profiler. Using `%prun` instead of `%time` will give a brief profiling report 3. Detailed profiler. You can install the detailed profiler `snakeviz` through pip:

   ```bash
   pip install snakeviz
   ```

   and then, in ipython, run

   ```
   %load_ext snakeviz
   %snakeviz command_to_time()
   ```

   This will open a window in your browser with detailed profiling information.

## Documentation

PyBaMM is documented in several ways.

First and foremost, every method and every class should have a [docstring](https://www.python.org/dev/peps/pep-0257/) that describes in plain terms what it does, and what the expected input and output is.

These docstrings can be fairly simple, but can also make use of [reStructuredText](http://docutils.sourceforge.net/docs/user/rst/quickref.html), a markup language designed specifically for writing [technical documentation](https://en.wikipedia.org/wiki/ReStructuredText). For example, you can link to other classes and methods by writing ``:class:`pybamm.Model` `` and ``:meth:`run()` ``.

In addition, we write a (very) small bit of documentation in separate reStructuredText files in the `docs` directory. Most of what these files do is simply import docstrings from the source code. But they also do things like add tables and indexes. If you've added a new class to a module, search the `docs` directory for that module's `.rst` file and add your class (in alphabetical order) to its index. If you've added a whole new module, copy-paste another module's file and add a link to your new file in the appropriate `index.rst` file.

Using [Sphinx](http://www.sphinx-doc.org/en/stable/) the documentation in `docs` can be converted to HTML, PDF, and other formats. In particular, we use it to generate the documentation on http://docs.pybamm.org/

### Building the documentation

To test and debug the documentation, it's best to build it locally. To do this, navigate to your PyBaMM directory in a console, and then type (on GNU/Linux, macOS, and Windows):

```
nox -s docs
```

And then visit the webpage served at `http://127.0.0.1:8000`. Each time a change to the documentation source is detected, the HTML is rebuilt and the browser automatically reloaded. In CI, the docs are built and tested using the `docs` session in the `noxfile.py` file with warnings turned into errors, to fail the build. The warnings can be removed or ignored by adding the appropriate warning identifier to the `suppress_warnings` list in `docs/conf.py`.

### Example notebooks

Major PyBaMM features are showcased in [Jupyter notebooks](https://jupyter.org/) stored in the [docs/source/examples directory](https://github.com/pybamm-team/PyBaMM/tree/develop/docs/source/examples). Which features are "major" is of course wholly subjective, so please discuss on GitHub first!

All example notebooks should be listed in [docs/source/examples/index.rst](https://github.com/pybamm-team/PyBaMM/blob/develop/docs/source/examples/index.rst). Please follow the (naming and writing) style of existing notebooks where possible.

All the notebooks are tested daily.

## Citations

We aim to recognize all contributions by automatically generating citations to the relevant papers on which different parts of the code are built.
These will change depending on what models and solvers you use.
Adding the command

```python3
pybamm.print_citations()
```

to the end of a script will print all citations that were used by that script. This will print BibTeX information to the terminal; passing a filename to `print_citations` will print the BibTeX information to the specified file instead.

When you contribute code to PyBaMM, you can add your own papers that you would like to be cited if that code is used. First, add the BibTeX for your paper to [CITATIONS.bib](https://github.com/pybamm-team/PyBaMM/blob/develop/pybamm/CITATIONS.bib). Then, add the line

```python3
pybamm.citations.register("your_paper_bibtex_identifier")
```

wherever code is called that uses that citation (for example, in functions or in the `__init__` method of a class such as a model or solver).

## Infrastructure

### Installation

Installation of PyBaMM and its dependencies is handled via [pip](https://pip.pypa.io/en/stable/) and [setuptools](http://setuptools.readthedocs.io/). It uses `CMake` to compile C extensions using [`pybind11`](https://pybind11.readthedocs.io/en/stable/) and [`casadi`](https://web.casadi.org/) (non-Windows). The installation process is described in detail in the [source installation](https://docs.pybamm.org/en/latest/source/user_guide/installation/install-from-source.html) page and is configured through the `CMakeLists.txt` file.

Configuration files:

```
setup.py
pyproject.toml
```

<<<<<<< HEAD
Note that this file must be kept in sync with the version number in [`pybamm/__init__.py`](pybamm/__init__.py).
=======
Note that this file must be kept in sync with the version number in [pybamm/**init**.py](https://github.com/pybamm-team/PyBaMM/blob/develop/pybamm/__init__.py).
>>>>>>> 6699f31f

### Continuous Integration using GitHub Actions

Each change pushed to the PyBaMM GitHub repository will trigger the test and benchmark suites to be run, using [GitHub Actions](https://github.com/features/actions).

Tests are run for different operating systems, and for all Python versions officially supported by PyBaMM. If you opened a Pull Request, feedback is directly available on the corresponding page. If all tests pass, a green tick will be displayed next to the corresponding test run. If one or more test(s) fail, a red cross will be displayed instead.

Similarly, the benchmark suite is automatically run for the most recently pushed commit. Benchmark results are compared to the results available for the latest commit on the `develop` branch. Should any significant performance regression be found, a red cross will be displayed next to the benchmark run.

In all cases, more details can be obtained by clicking on a specific run.

Configuration files for various GitHub actions workflow can be found in `.github/worklfows`.

### Codecov

Code coverage (how much of our code is actually seen by the (linux) unit tests) is tested using [Codecov](https://docs.codecov.io/), a report is visible on https://codecov.io/gh/pybamm-team/PyBaMM.

Configuration files:

```
.coveragerc
```

### Read the Docs

Documentation is built using https://readthedocs.org/ and published on http://docs.pybamm.org/.

### Google Colab

Editable notebooks are made available using [Google Colab](https://colab.research.google.com/notebooks/intro.ipynb) [here](https://colab.research.google.com/github/pybamm-team/PyBaMM/blob/main/).

### GitHub

GitHub does some magic with particular filenames. In particular:

- The first page people see when they go to [our GitHub page](https://github.com/pybamm-team/PyBaMM) displays the contents of [README.md](https://github.com/pybamm-team/PyBaMM/blob/develop/README.md), which is written in the [Markdown](https://github.com/adam-p/markdown-here/wiki/Markdown-Cheatsheet) format. Some guidelines can be found [here](https://help.github.com/articles/about-readmes/).
- The license for using PyBaMM is stored in [LICENSE](https://github.com/pybamm-team/PyBaMM/blob/develop/LICENSE.txt), and [automatically](https://help.github.com/articles/adding-a-license-to-a-repository/) linked to by GitHub.
- This file, [CONTRIBUTING.md](https://github.com/pybamm-team/PyBaMM/blob/develop/CONTRIBUTING.md) is recognised as the contribution guidelines and a link is [automatically](https://github.com/blog/1184-contributing-guidelines) displayed when new issues or pull requests are created.

## Acknowledgements

This CONTRIBUTING.md file, along with large sections of the code infrastructure,
was copied from the excellent [Pints GitHub repo](https://github.com/pints-team/pints)<|MERGE_RESOLUTION|>--- conflicted
+++ resolved
@@ -396,11 +396,7 @@
 pyproject.toml
 ```
 
-<<<<<<< HEAD
-Note that this file must be kept in sync with the version number in [`pybamm/__init__.py`](pybamm/__init__.py).
-=======
-Note that this file must be kept in sync with the version number in [pybamm/**init**.py](https://github.com/pybamm-team/PyBaMM/blob/develop/pybamm/__init__.py).
->>>>>>> 6699f31f
+Note that this file must be kept in sync with the version number in [`pybamm/__init__.py`](https://github.com/pybamm-team/PyBaMM/blob/develop/pybamm/__init__.py).
 
 ### Continuous Integration using GitHub Actions
 
