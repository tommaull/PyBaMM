--- conflicted
+++ resolved
@@ -469,11 +469,7 @@
  ],
  "metadata": {
   "kernelspec": {
-<<<<<<< HEAD
-   "display_name": "Python 3.10.6 64-bit",
-=======
    "display_name": "pybamm",
->>>>>>> 124efe5f
    "language": "python",
    "name": "python3"
   },
@@ -487,11 +483,7 @@
    "name": "python",
    "nbconvert_exporter": "python",
    "pygments_lexer": "ipython3",
-<<<<<<< HEAD
-   "version": "3.10.6 (main, Nov 14 2022, 16:10:14) [GCC 11.3.0]"
-=======
    "version": "3.9.16"
->>>>>>> 124efe5f
   },
   "toc": {
    "base_numbering": 1,
@@ -508,11 +500,7 @@
   },
   "vscode": {
    "interpreter": {
-<<<<<<< HEAD
-    "hash": "916dbcbb3f70747c44a77c7bcd40155683ae19c65e1c03b4aa3499c5328201f1"
-=======
     "hash": "187972e187ab8dfbecfab9e8e194ae6d08262b2d51a54fa40644e3ddb6b5f74c"
->>>>>>> 124efe5f
    }
   }
  },
