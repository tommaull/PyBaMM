--- conflicted
+++ resolved
@@ -750,8 +750,6 @@
    "cell_type": "markdown",
    "metadata": {},
    "source": [
-<<<<<<< HEAD
-=======
     "#### Overwriting default plot variables"
    ]
   },
@@ -838,7 +836,6 @@
    "cell_type": "markdown",
    "metadata": {},
    "source": [
->>>>>>> 0077553d
     "In this tutorial we have seen how to use the plotting functionality in PyBaMM.\n",
     "\n",
     "In [Tutorial 4](./Tutorial%204%20-%20Setting%20parameter%20values.ipynb) we show how to change model options."
@@ -861,11 +858,7 @@
    "name": "python",
    "nbconvert_exporter": "python",
    "pygments_lexer": "ipython3",
-<<<<<<< HEAD
-   "version": "3.7.7"
-=======
    "version": "3.6.9"
->>>>>>> 0077553d
   }
  },
  "nbformat": 4,
