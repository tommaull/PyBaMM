--- conflicted
+++ resolved
@@ -58,11 +58,7 @@
                 "Initial concentration in positive electrode [mol.m-3]": 25000,
                 "Negative electrode surface area density [m-1]": 180000.0,
                 "Positive electrode surface area density [m-1]": 150000.0,
-<<<<<<< HEAD
-                "Typical current [A]": I_app,
-=======
                 "Current function [A]": I_app,
->>>>>>> b54eb0e9
             }
         )
         param.process_model(model)
@@ -83,28 +79,11 @@
         # solve model
         t_eval = np.linspace(0, 0.2, 100)
         sol = model.default_solver.solve(model, t_eval)
-        var = "Positive electrode average extent of lithiation"
-<<<<<<< HEAD
-        xpext = sol[var]
-        var = "Negative electrode average extent of lithiation"
-        xnext = sol[var]
-        var = "X-averaged positive particle surface concentration"
-        xpsurf = sol[var]
-        var = "X-averaged negative particle surface concentration"
-        xnsurf = sol[var]
+        xpext = sol["Positive electrode average extent of lithiation"]
+        xnext = sol["Negative electrode average extent of lithiation"]
+        xpsurf = sol["X-averaged positive particle surface concentration"]
+        xnsurf = sol["X-averaged negative particle surface concentration"]
         time = sol["Time [h]"]
-=======
-        xpext = pybamm.ProcessedVariable(model.variables[var], sol.t, sol.y, mesh=mesh)
-        var = "Negative electrode average extent of lithiation"
-        xnext = pybamm.ProcessedVariable(model.variables[var], sol.t, sol.y, mesh=mesh)
-        var = "X-averaged positive particle surface concentration"
-        xpsurf = pybamm.ProcessedVariable(model.variables[var], sol.t, sol.y, mesh=mesh)
-        var = "X-averaged negative particle surface concentration"
-        xnsurf = pybamm.ProcessedVariable(model.variables[var], sol.t, sol.y, mesh=mesh)
-        time = pybamm.ProcessedVariable(
-            model.variables["Time [h]"], sol.t, sol.y, mesh=mesh
-        )
->>>>>>> b54eb0e9
         # Coulomb counting
         time_hours = time(sol.t)
         dc_time = np.around(time_hours[-1], 3)
